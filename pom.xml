--- conflicted
+++ resolved
@@ -16,29 +16,17 @@
 	xsi:schemaLocation="http://maven.apache.org/POM/4.0.0 http://maven.apache.org/xsd/maven-4.0.0.xsd">
 
 	<modelVersion>4.0.0</modelVersion>
-<<<<<<< HEAD
-	<!--
-	<parent>
-	<groupId>ddf</groupId>
-        <artifactId>ddf-parent</artifactId>
-        <version>2.0.0-SNAPSHOT</version>
-        <relativePath>../ddf-parent/pom.xml</relativePath>
-    </parent>
-    -->
-    
-=======
 	<!-- 
 	The top level pom still has a parent so that the distributionManagement
 	settings are inherited and this pom can be deployed.
 	-->
 	<parent>
-        <groupId>ddf</groupId>
+	<groupId>ddf</groupId>
         <artifactId>ddf-parent</artifactId>
         <version>1.0.0-SNAPSHOT</version>
         <relativePath>parent/pom.xml</relativePath>
     </parent>
 	
->>>>>>> 119f0a4a
 	<groupId>ddf</groupId>
 	<artifactId>ddf</artifactId>
 	<version>2.3.0-SNAPSHOT</version>
@@ -46,17 +34,10 @@
 	<name>DDF</name>
 	<description>Distributed Data Framework (DDF) is an open source, modular integration framework</description>
 
-<<<<<<< HEAD
 	<modules>
         <module>support</module>
 		<module>parent</module>
 		<module>platform</module>
-=======
-    <modules>
-        <module>support</module>
-		<module>parent</module>
-        <module>platform</module>
->>>>>>> 119f0a4a
         <!-- <module>esb</module>  -->  <!-- DDF ESB app  -->
         <!-- <module>catalog/transformer</module> -->  <!-- Transformers app -->
         <!-- <module>security</module> -->  <!-- Security Services app  -->
@@ -68,16 +49,9 @@
 		<module>ui</module>
         <module>distribution</module>  <!-- single DDF distro zip -->
         <!-- TODO
-<<<<<<< HEAD
 		<module>sdk</module>
 		<module>test</module>
         -->
 	</modules>
-=======
-        <module>sdk</module>
-        <module>test</module>
-        -->
-    </modules>
->>>>>>> 119f0a4a
 
 </project>