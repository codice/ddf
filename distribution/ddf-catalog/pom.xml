<?xml version="1.0" encoding="UTF-8"?>
<!--
/**
 * Copyright (c) Codice Foundation
 *
 * This is free software: you can redistribute it and/or modify it under the terms of the GNU Lesser General Public License as published by the Free Software Foundation, either
 * version 3 of the License, or any later version.
 *
 * This program is distributed in the hope that it will be useful, but WITHOUT ANY WARRANTY; without even the implied warranty of MERCHANTABILITY or FITNESS FOR A PARTICULAR PURPOSE.
 * See the GNU Lesser General Public License for more details. A copy of the GNU Lesser General Public License is distributed along with this program and can be found at
 * <http://www.gnu.org/licenses/lgpl.html>.
 *
 **/
-->
<project xmlns="http://maven.apache.org/POM/4.0.0" xmlns:xsi="http://www.w3.org/2001/XMLSchema-instance" xsi:schemaLocation="http://maven.apache.org/POM/4.0.0 http://maven.apache.org/xsd/maven-4.0.0.xsd">
    <modelVersion>4.0.0</modelVersion>
    <parent>
        <groupId>ddf</groupId>
        <artifactId>distribution</artifactId>
        <version>2.29.6-SNAPSHOT</version>
    </parent>
    <artifactId>ddf-catalog</artifactId>
    <groupId>org.codice.ddf</groupId>
    <name>DDF :: Distribution :: DDF Catalog</name>
    <packaging>pom</packaging>
    <properties>
        <distribution.file.name>ddf-catalog-${project.version}</distribution.file.name>
        <setup.folder>target/dependencies</setup.folder>
    </properties>
    <build>
        <resources>
            <!--
            Resources for this distribution include its features XML file and the Apache Karaf
            .cfg file that defines the feature repositories and list of features to install at startup.
            -->
            <resource>
                <directory>src/main/filtered-resources</directory>
                <filtering>true</filtering>
                <includes>
                    <include>**/*</include>
                </includes>
            </resource>
        </resources>
        <plugins>
            <!--
            Resources plugin will do filtering on dirs/files specified in
            <resources> above. This will result in these files being
            filtered and their generated resource being placed in target/classes
            directory.
            -->
            <plugin>
                <groupId>org.apache.maven.plugins</groupId>
                <artifactId>maven-resources-plugin</artifactId>
                <executions>
                    <execution>
                        <id>filter</id>
                        <phase>generate-resources</phase>
                        <goals>
                            <goal>resources</goal>
                        </goals>
                    </execution>
                </executions>
            </plugin>
            <!--
                Adds all of the feature repositories from DDF Kernel distribution, and this DDF Catalog distribution to the Karaf system folder, which is the repo for Karaf at runtime.
            -->
            <plugin>
                <groupId>org.apache.karaf.tooling</groupId>
                <artifactId>karaf-maven-plugin</artifactId>
                <executions>
                    <execution>
                        <id>features-add-to-repository</id>
                        <phase>prepare-package</phase>
                        <goals>
                            <goal>features-add-to-repository</goal>
                        </goals>
                        <configuration>
                            <addTransitiveFeatures>true</addTransitiveFeatures>
                            <resolveDefinedRepositoriesRecursively>false</resolveDefinedRepositoriesRecursively>
                            <descriptors>
                                <descriptor>mvn:org.apache.cxf.karaf/apache-cxf/${cxf.version}/xml/features</descriptor>
                                <descriptor>mvn:org.apache.camel.karaf/apache-camel/${camel.version}/xml/features</descriptor>
                                <descriptor>mvn:org.apache.karaf.features/standard/${karaf.version}/xml/features</descriptor>
                                <descriptor>mvn:org.ops4j.pax.web/pax-web-features/${pax.web.version}/xml/features</descriptor>
                                <descriptor>mvn:org.apache.karaf.features/spring/${karaf.version}/xml/features</descriptor>
                                <descriptor>mvn:org.apache.karaf.features/specs/${karaf.version}/xml/features</descriptor>
                                <descriptor>mvn:ddf.features/kernel/${project.version}/xml/features</descriptor>
                                <descriptor>mvn:ddf.features/install-profiles/${project.version}/xml/features</descriptor>
                                <descriptor>mvn:ddf.features/apps/${project.version}/xml/features</descriptor>
                                <descriptor>mvn:ddf.features/branding/${project.version}/xml/features</descriptor>
                                <descriptor>mvn:ddf.features/security/${project.version}/xml/features</descriptor>
                                <descriptor>mvn:ddf.features/solr/${project.version}/xml/features</descriptor>
                                <descriptor>mvn:ddf.features/utilities/${project.version}/xml/features</descriptor>
                                <descriptor>mvn:ddf.catalog/catalog-app/${project.version}/xml/features</descriptor>
                                <descriptor>mvn:ddf.catalog.solr/catalog-solr-app/${project.version}/xml/features</descriptor>
                                <descriptor>mvn:org.codice.ddf.spatial/spatial-app/${project.version}/xml/features</descriptor>
                            </descriptors>
                            <features>
                                <feature>profile-catalog</feature>
                            </features>
                            <repository>${setup.folder}/ddf-kernel-${project.version}/system</repository>
                        </configuration>
                    </execution>
                </executions>
            </plugin>
            <plugin>
                <groupId>org.apache.maven.plugins</groupId>
                <artifactId>maven-dependency-plugin</artifactId>
                <executions>
                    <execution>
                        <id>unpack</id>
                        <phase>generate-resources</phase>
                        <goals>
                            <goal>unpack</goal>
                        </goals>
                        <configuration>
                            <artifactItems>
                                <artifactItem>
                                    <groupId>org.codice.ddf</groupId>
                                    <artifactId>kernel</artifactId>
                                    <version>${project.version}</version>
                                    <type>zip</type>
                                    <outputDirectory>${setup.folder}</outputDirectory>
                                </artifactItem>
                            </artifactItems>
                        </configuration>
                    </execution>
                </executions>
            </plugin>
            <plugin>
                <artifactId>maven-antrun-plugin</artifactId>
                <version>3.0.0</version>
                <executions>
                    <execution>
                        <phase>package</phase>
                        <goals>
                            <goal>run</goal>
                        </goals>
                        <configuration>
                            <target>
                                <replaceregexp file="${project.basedir}/target/dependencies/ddf-kernel-${project.version}/system/org/apache/camel/karaf/apache-camel/${camel.version}/apache-camel-${camel.version}-features.xml" match="(&lt;repository&gt;.*&lt;/repository&gt;)" replace="" byline="true" />
                            </target>
                        </configuration>
                    </execution>
                </executions>
            </plugin>
            <!--
            Uses the assembly descriptor in this DDF distribution project (bin.xml) which
            also injects the copied common-bin.xml descriptor from ddf-common, to create
            the ddf-kernel-xxx.zip distribution in the /target directory.
            -->
            <plugin>
                <groupId>org.apache.maven.plugins</groupId>
                <artifactId>maven-assembly-plugin</artifactId>
                <executions>
                    <execution>
                        <id>bin</id>
                        <phase>package</phase>
                        <goals>
                            <goal>single</goal>
                        </goals>
                        <configuration>
                            <descriptors>
                                <descriptor>src/main/descriptors/bin.xml</descriptor>
                            </descriptors>
                            <appendAssemblyId>false</appendAssemblyId>
                            <finalName>${distribution.file.name}</finalName>
                        </configuration>
                    </execution>
                </executions>
            </plugin>
            <plugin>
                <groupId>org.apache.maven.plugins</groupId>
                <artifactId>maven-enforcer-plugin</artifactId>
                <executions>
                    <execution>
                        <id>check-artifact-size</id>
                        <phase>verify</phase>
                        <goals>
                            <goal>enforce</goal>
                        </goals>
                        <configuration>
                            <rules>
                                <requireFilesSize>
<<<<<<< HEAD
                                    <maxsize>350000000</maxsize>
=======
                                    <maxsize>290000000</maxsize>
>>>>>>> 7662a746
                                    <minsize>240000000</minsize>
                                    <files>
                                        <file>${project.build.directory}/${distribution.file.name}.zip</file>
                                    </files>
                                </requireFilesSize>
                            </rules>
                        </configuration>
                    </execution>
                </executions>
            </plugin>
        </plugins>
    </build>
    <dependencies>
        <dependency>
            <groupId>org.codice.ddf</groupId>
            <artifactId>kernel</artifactId>
            <version>${project.version}</version>
            <type>zip</type>
            <exclusions>
                <exclusion>
                    <artifactId>*</artifactId>
                    <groupId>*</groupId>
                </exclusion>
            </exclusions>
        </dependency>
        <dependency>
            <groupId>org.apache.camel.karaf</groupId>
            <artifactId>apache-camel</artifactId>
            <version>${camel.version}</version>
            <type>xml</type>
            <classifier>features</classifier>
        </dependency>
        <dependency>
            <groupId>org.apache.cxf.karaf</groupId>
            <artifactId>apache-cxf</artifactId>
            <version>${cxf.version}</version>
            <type>xml</type>
            <classifier>features</classifier>
            <exclusions>
                <exclusion>
                    <groupId>org.apache.activemq</groupId>
                    <artifactId>activemq-broker</artifactId>
                </exclusion>
            </exclusions>
        </dependency>
        <dependency>
            <groupId>ddf.features</groupId>
            <artifactId>kernel</artifactId>
            <version>${project.version}</version>
            <type>xml</type>
            <classifier>features</classifier>
        </dependency>
        <dependency>
            <groupId>ddf.features</groupId>
            <artifactId>install-profiles</artifactId>
            <version>${project.version}</version>
            <classifier>features</classifier>
            <type>xml</type>
        </dependency>

        <!-- Features to add to system repository -->
        <dependency>
            <groupId>ddf.catalog</groupId>
            <artifactId>catalog-app</artifactId>
            <version>${project.version}</version>
            <type>xml</type>
            <classifier>features</classifier>
        </dependency>
        <dependency>
            <groupId>ddf.catalog.solr</groupId>
            <artifactId>catalog-solr-app</artifactId>
            <version>${project.version}</version>
            <type>xml</type>
            <classifier>features</classifier>
        </dependency>
        <dependency>
            <groupId>ddf.features</groupId>
            <artifactId>apps</artifactId>
            <version>${project.version}</version>
            <classifier>features</classifier>
            <type>xml</type>
        </dependency>
        <dependency>
            <groupId>ddf.features</groupId>
            <artifactId>branding</artifactId>
            <version>${project.version}</version>
            <classifier>features</classifier>
            <type>xml</type>
        </dependency>
        <dependency>
            <groupId>ddf.features</groupId>
            <artifactId>security</artifactId>
            <version>${project.version}</version>
            <classifier>features</classifier>
            <type>xml</type>
        </dependency>
        <dependency>
            <groupId>ddf.features</groupId>
            <artifactId>solr</artifactId>
            <version>${project.version}</version>
            <classifier>features</classifier>
            <type>xml</type>
        </dependency>
        <dependency>
            <groupId>ddf.features</groupId>
            <artifactId>utilities</artifactId>
            <version>${project.version}</version>
            <classifier>features</classifier>
            <type>xml</type>
        </dependency>
        <dependency>
            <groupId>org.codice.ddf.spatial</groupId>
            <artifactId>spatial-app</artifactId>
            <version>${project.version}</version>
            <classifier>features</classifier>
            <type>xml</type>
        </dependency>
    </dependencies>
</project><|MERGE_RESOLUTION|>--- conflicted
+++ resolved
@@ -182,11 +182,7 @@
                         <configuration>
                             <rules>
                                 <requireFilesSize>
-<<<<<<< HEAD
                                     <maxsize>350000000</maxsize>
-=======
-                                    <maxsize>290000000</maxsize>
->>>>>>> 7662a746
                                     <minsize>240000000</minsize>
                                     <files>
                                         <file>${project.build.directory}/${distribution.file.name}.zip</file>
