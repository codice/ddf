/**
 * Copyright (c) Codice Foundation
 * <p/>
 * This is free software: you can redistribute it and/or modify it under the terms of the GNU Lesser
 * General Public License as published by the Free Software Foundation, either version 3 of the
 * License, or any later version.
 * <p/>
 * This program is distributed in the hope that it will be useful, but WITHOUT ANY WARRANTY; without
 * even the implied warranty of MERCHANTABILITY or FITNESS FOR A PARTICULAR PURPOSE. See the GNU
 * Lesser General Public License for more details. A copy of the GNU Lesser General Public License
 * is distributed along with this program and can be found at
 * <http://www.gnu.org/licenses/lgpl.html>.
 */
package ddf.catalog.test;

import static org.junit.Assert.fail;
import static org.ops4j.pax.exam.CoreOptions.junitBundles;
import static org.ops4j.pax.exam.CoreOptions.maven;
import static org.ops4j.pax.exam.CoreOptions.mavenBundle;
import static org.ops4j.pax.exam.CoreOptions.options;
import static org.ops4j.pax.exam.CoreOptions.systemProperty;
import static org.ops4j.pax.exam.CoreOptions.systemTimeout;
import static org.ops4j.pax.exam.CoreOptions.vmOption;
import static org.ops4j.pax.exam.CoreOptions.when;
import static org.ops4j.pax.exam.CoreOptions.wrappedBundle;
import static org.ops4j.pax.exam.karaf.options.KarafDistributionOption.editConfigurationFileExtend;
import static org.ops4j.pax.exam.karaf.options.KarafDistributionOption.editConfigurationFilePut;
import static org.ops4j.pax.exam.karaf.options.KarafDistributionOption.karafDistributionConfiguration;
import static org.ops4j.pax.exam.karaf.options.KarafDistributionOption.keepRuntimeFolder;
import static org.ops4j.pax.exam.karaf.options.KarafDistributionOption.logLevel;
import static org.ops4j.pax.exam.karaf.options.KarafDistributionOption.replaceConfigurationFile;
import static org.ops4j.pax.exam.karaf.options.KarafDistributionOption.useOwnExamBundlesStartLevel;
import static com.jayway.restassured.RestAssured.get;

import java.io.File;
import java.io.IOException;
import java.net.URISyntaxException;
import java.util.ArrayList;
import java.util.Arrays;
import java.util.Collection;
import java.util.Dictionary;
import java.util.Enumeration;
import java.util.HashMap;
import java.util.Hashtable;
import java.util.List;
import java.util.Locale;
import java.util.Map;
import java.util.concurrent.TimeUnit;

import javax.inject.Inject;

import org.apache.commons.lang.StringUtils;
import org.apache.karaf.features.FeaturesService;
import org.apache.karaf.shell.osgi.BlueprintListener;
import org.apache.karaf.shell.osgi.BlueprintListener.BlueprintState;
import org.junit.Rule;
import org.ops4j.pax.exam.Option;
import org.ops4j.pax.exam.karaf.options.LogLevelOption;
import org.osgi.framework.Bundle;
import org.osgi.framework.BundleContext;
import org.osgi.framework.Constants;
import org.osgi.framework.InvalidSyntaxException;
import org.osgi.framework.ServiceReference;
import org.osgi.service.cm.Configuration;
import org.osgi.service.cm.ConfigurationAdmin;
import org.osgi.service.cm.ConfigurationEvent;
import org.osgi.service.cm.ConfigurationListener;
import org.osgi.service.metatype.AttributeDefinition;
import org.osgi.service.metatype.MetaTypeInformation;
import org.osgi.service.metatype.MetaTypeService;
import org.osgi.service.metatype.ObjectClassDefinition;
import org.slf4j.Logger;
import org.slf4j.LoggerFactory;
import org.springframework.osgi.util.OsgiStringUtils;

import com.jayway.restassured.response.Response;

import ddf.catalog.CatalogFramework;
import ddf.catalog.source.CatalogProvider;
import ddf.catalog.source.FederatedSource;
import ddf.common.test.PaxExamRule;

/**
 * Abstract integration test with helper methods and configuration at the container level.
 */
public abstract class AbstractIntegrationTest {

    private static final int CONFIG_UPDATE_WAIT_INTERVAL = 5;

    protected static final Logger LOGGER = LoggerFactory.getLogger(AbstractIntegrationTest.class);

    protected static final String LOG_CONFIG_PID = "org.ops4j.pax.logging";

    protected static final String LOGGER_PREFIX = "log4j.logger.";

    protected static final String KARAF_VERSION = "2.4.3";

    //    protected static final long REQUIRED_BUNDLES_TIMEOUT = TimeUnit.MINUTES.toMillis(10);
    protected static final long REQUIRED_BUNDLES_TIMEOUT = 500;

    //    protected static final long MANAGED_SERVICE_TIMEOUT = TimeUnit.MINUTES.toMillis(10);
    protected static final long MANAGED_SERVICE_TIMEOUT = 500;

    //    protected static final long CATALOG_PROVIDER_TIMEOUT = TimeUnit.MINUTES.toMillis(10);
    protected static final long CATALOG_PROVIDER_TIMEOUT = 500;

    //    protected static final long HTTP_ENDPOINT_TIMEOUT = TimeUnit.MINUTES.toMillis(10);
    protected static final long HTTP_ENDPOINT_TIMEOUT = 500;

    // TODO: Use the Camel AvailablePortFinder.getNextAvailable() test method
    protected static final String HTTP_PORT = "9081";

    protected static final String HTTPS_PORT = "9993";

    protected static final String SSH_PORT = "9101";

    protected static final String RMI_SERVER_PORT = "44445";

    protected static final String RMI_REG_PORT = "1100";

    protected static final String SERVICE_ROOT = "https://localhost:" + HTTPS_PORT + "/services";

    protected static final String INSECURE_SERVICE_ROOT =
            "http://localhost:" + HTTP_PORT + "/services";

    protected static final String REST_PATH = SERVICE_ROOT + "/catalog/";

    protected static final String OPENSEARCH_PATH = REST_PATH + "query";

    protected static final String DEFAULT_LOG_LEVEL = "TRACE";

    protected String logLevel = "";

    public static final String TEST_LOGLEVEL_PROPERTY = "org.codice.test.defaultLoglevel";

    @Rule
    public PaxExamRule paxExamRule = new PaxExamRule(this);

    @Inject
    protected BundleContext bundleCtx;

    private BlueprintListener blueprintListener;

    @Inject
    protected ConfigurationAdmin configAdmin;

    @Inject
    protected FeaturesService features;

    @Inject
    protected MetaTypeService metatype;

    // Fields used across all test methods must be static.
    // PAX-EXAM wipes away field information before each test method.
    protected static CatalogProvider catalogProvider;

    static {
        // Make Pax URL use the maven.repo.local setting if present
        if (System.getProperty("maven.repo.local") != null) {
            System.setProperty("org.ops4j.pax.url.mvn.localRepository",
                    System.getProperty("maven.repo.local"));
        }
    }

    /**
     * Configures the pax exam test container
     *
     * @return list of pax exam options
     */
    @org.ops4j.pax.exam.Configuration
    public Option[] config() throws URISyntaxException {
        return combineOptions(configureCustom(), configureDistribution(), configurePaxExam(),
                configureAdditionalBundles(), configureConfigurationPorts(), configureMavenRepos(),
                configureSystemSettings(), configureVmOptions(), configureStartScript());
    }

    private Option[] combineOptions(Option[]... options) {
        List<Option> optionList = new ArrayList<>();
        for (Option[] array : options) {
            if (array != null && array.length > 0) {
                optionList.addAll(Arrays.asList(array));
            }
        }
        Option[] finalArray = new Option[optionList.size()];
        optionList.toArray(finalArray);
        return finalArray;
    }

    protected Option[] configureDistribution() {
        return options(karafDistributionConfiguration(
                maven().groupId("ddf.distribution").artifactId("ddf").type("zip")
                        .versionAsInProject().getURL(), "ddf", KARAF_VERSION)
                .unpackDirectory(new File("target/exam")).useDeployFolder(false));

    }

    protected Option[] configurePaxExam() {
        return options(logLevel(LogLevelOption.LogLevel.INFO), useOwnExamBundlesStartLevel(100),
                // increase timeout for CI environment
                systemTimeout(TimeUnit.MINUTES.toMillis(10)),
                when(Boolean.getBoolean("keepRuntimeFolder")).useOptions(keepRuntimeFolder()));
    }

    protected Option[] configureAdditionalBundles() {
        return options(junitBundles(),
                // HACK: incorrect version exported to override hamcrest-core from exam
                // feature which causes a split package issue for rest-assured
                wrappedBundle(mavenBundle("org.hamcrest", "hamcrest-all").versionAsInProject())
                        .exports("*;version=1.3.0.10"), wrappedBundle(
                        mavenBundle("org.apache.karaf.itests", "itests").classifier("tests")
                                .versionAsInProject()), wrappedBundle(
                        mavenBundle("ddf.test.itests", "test-itests-common").classifier("tests")
                                .versionAsInProject()).bundleSymbolicName("test-itests-common"),
                mavenBundle("ddf.test.thirdparty", "rest-assured").versionAsInProject());
    }

    protected Option[] configureConfigurationPorts() throws URISyntaxException {
        return options(editConfigurationFilePut("etc/system.properties", "urlScheme", "https"),
                editConfigurationFilePut("etc/system.properties", "host", "localhost"),
                editConfigurationFilePut("etc/system.properties", "jetty.port", HTTPS_PORT),
                editConfigurationFilePut("etc/system.properties", "hostContext", "/solr"),
                editConfigurationFilePut("etc/system.properties", "ddf.home", "${karaf.home}"),
                editConfigurationFilePut("etc/org.apache.karaf.shell.cfg", "sshPort", SSH_PORT),
                editConfigurationFilePut("etc/ddf.platform.config.cfg", "port", HTTPS_PORT),
                editConfigurationFilePut("etc/ddf.platform.config.cfg", "host", "localhost"),
                editConfigurationFilePut("etc/org.ops4j.pax.web.cfg", "org.osgi.service.http.port",
                        HTTP_PORT), editConfigurationFilePut("etc/org.ops4j.pax.web.cfg",
                        "org.osgi.service.http.port.secure", HTTPS_PORT),
                editConfigurationFilePut("etc/org.apache.karaf.management.cfg", "rmiRegistryPort",
                        RMI_REG_PORT),
                editConfigurationFilePut("etc/org.apache.karaf.management.cfg", "rmiServerPort",
                        RMI_SERVER_PORT), replaceConfigurationFile("etc/hazelcast.xml",
                        new File(this.getClass().getResource("/hazelcast.xml").toURI())),
                replaceConfigurationFile("etc/ddf.security.sts.client.configuration.cfg", new File(
                        this.getClass().getResource("/ddf.security.sts.client.configuration.cfg")
                                .toURI())), replaceConfigurationFile(
                        "etc/ddf.catalog.solr.external.SolrHttpCatalogProvider.cfg", new File(
                                this.getClass().getResource(
                                        "/ddf.catalog.solr.external.SolrHttpCatalogProvider.cfg")
                                        .toURI())));
    }

    protected Option[] configureMavenRepos() {
        return options(editConfigurationFilePut("etc/org.ops4j.pax.url.mvn.cfg",
                        "org.ops4j.pax.url.mvn.repositories",
                        "http://repo1.maven.org/maven2@id=central,"
                                + "http://oss.sonatype.org/content/repositories/snapshots@snapshots@noreleases@id=sonatype-snapshot,"
                                + "http://oss.sonatype.org/content/repositories/ops4j-snapshots@snapshots@noreleases@id=ops4j-snapshot,"
                                + "http://repository.apache.org/content/groups/snapshots-group@snapshots@noreleases@id=apache,"
                                + "http://svn.apache.org/repos/asf/servicemix/m2-repo@id=servicemix,"
                                + "http://repository.springsource.com/maven/bundles/release@id=springsource,"
                                + "http://repository.springsource.com/maven/bundles/external@id=springsourceext,"
                                + "http://oss.sonatype.org/content/repositories/releases/@id=sonatype"),
                when(System.getProperty("maven.repo.local") != null).useOptions(
                        editConfigurationFilePut("etc/org.ops4j.pax.url.mvn.cfg",
                                "org.ops4j.pax.url.mvn.localRepository",
                                System.getProperty("maven.repo.local"))));
    }

    protected Option[] configureSystemSettings() {
        return options(when(System.getProperty(TEST_LOGLEVEL_PROPERTY) != null).useOptions(
                        systemProperty(TEST_LOGLEVEL_PROPERTY)
                                .value(System.getProperty(TEST_LOGLEVEL_PROPERTY, ""))),
                when(Boolean.getBoolean("isDebugEnabled")).useOptions(
                        vmOption("-Xrunjdwp:transport=dt_socket,server=y,suspend=y,address=5005")),
                when(System.getProperty("maven.repo.local") != null).useOptions(
                        systemProperty("org.ops4j.pax.url.mvn.localRepository")
                                .value(System.getProperty("maven.repo.local", ""))));
    }

    protected Option[] configureVmOptions() {
        return options(vmOption("-Xmx2048M"), vmOption("-XX:PermSize=128M"),
                vmOption("-XX:MaxPermSize=512M"),
                // avoid integration tests stealing focus on OS X
                vmOption("-Djava.awt.headless=true"));
    }

    protected Option[] configureStartScript() {
        return options(
                editConfigurationFileExtend("etc/org.apache.karaf.features.cfg", "featuresBoot",
                        "security-services-app,catalog-app,solr-app,spatial-app,sdk-app"),
                editConfigurationFileExtend("etc/org.apache.karaf.features.cfg",
<<<<<<< HEAD
                        "featuresRepositories", "mvn:ddf.sdk/sdk-app/2.8.0-SNAPSHOT/xml/features"));
=======
                        "featuresRepositories",
                        "mvn:ddf.distribution/sdk-app/2.8.0-SNAPSHOT/xml/features"));
>>>>>>> b19f49c2
    }

    /**
     * Allows extending classes to add any custom options to the configuration.
     */
    protected Option[] configureCustom() {
        return null;
    }

    /**
     * Creates a Managed Service that is created from a Managed Service Factory. Waits for the
     * asynchronous call that the properties have been updated and the service can be used.
     * <p/>
     * For Managed Services not created from a Managed Service Factory, use
     * {@link #startManagedService(String, Map)} instead.
     *
     * @param factoryPid the factory pid of the Managed Service Factory
     * @param properties the service properties for the Managed Service
     * @throws IOException if access to persistent storage fails
     */
    public void createManagedService(String factoryPid, Map<String, Object> properties)
            throws IOException {

        final Configuration sourceConfig = configAdmin.createFactoryConfiguration(factoryPid, null);

        startManagedService(sourceConfig, properties);
    }

    /**
     * Starts a Managed Service. Waits for the asynchronous call that the properties have bee
     * updated and the service can be used.
     * <p/>
     * For Managed Services created from a Managed Service Factory, use
     * {@link #createManagedService(String, Map)} instead.
     *
     * @param servicePid persistent identifier of the Managed Service to start
     * @param properties service configuration properties
     * @throws IOException thrown if if access to persistent storage fails
     */
    public void startManagedService(String servicePid, Map<String, Object> properties)
            throws IOException {
        Configuration sourceConfig = configAdmin.getConfiguration(servicePid);

        startManagedService(sourceConfig, properties);
    }

    private void startManagedService(Configuration sourceConfig, Map<String, Object> properties)
            throws IOException {
        ServiceConfigurationListener listener = new ServiceConfigurationListener(
                sourceConfig.getPid());

        bundleCtx.registerService(ConfigurationListener.class.getName(), listener, null);

        sourceConfig.update(new Hashtable<>(properties));

        long millis = 0;
        while (!listener.isUpdated() && millis < MANAGED_SERVICE_TIMEOUT) {
            try {
                Thread.sleep(CONFIG_UPDATE_WAIT_INTERVAL);
                millis += CONFIG_UPDATE_WAIT_INTERVAL;
            } catch (InterruptedException e) {
                LOGGER.info("Interrupted exception while trying to sleep for configuration update",
                        e);
            }
            LOGGER.info("Waiting for configuration to be updated...{}ms", millis);
        }

        if (!listener.isUpdated()) {
            throw new RuntimeException(
                    String.format("Service was not updated within %d minute timeout.",
                            TimeUnit.MILLISECONDS.toMinutes(MANAGED_SERVICE_TIMEOUT)));
        }
    }

    protected void setLogLevels() throws IOException {

        logLevel = System.getProperty(TEST_LOGLEVEL_PROPERTY);

        Configuration logConfig = configAdmin.getConfiguration(LOG_CONFIG_PID, null);
        Dictionary<String, Object> properties = logConfig.getProperties();
        if (StringUtils.isEmpty(logLevel)) {
            properties.put(LOGGER_PREFIX + "ddf", DEFAULT_LOG_LEVEL);
            properties.put(LOGGER_PREFIX + "org.codice", DEFAULT_LOG_LEVEL);
        } else {
            properties.put(LOGGER_PREFIX + "*", logLevel);
        }

        logConfig.update(properties);
    }

    protected void setFanout(boolean fanoutEnabled) throws IOException {
        Configuration configuration = configAdmin
                .getConfiguration("ddf.catalog.CatalogFrameworkImpl", null);

        Dictionary<String, Object> properties = configuration.getProperties();
        if (properties == null) {
            properties = new Hashtable<String, Object>();
        }
        if (fanoutEnabled) {
            properties.put("fanoutEnabled", "True");
        } else {
            properties.put("fanoutEnabled", "False");
        }

        configuration.update(properties);
    }

    protected void waitForAllBundles() throws InterruptedException {
        waitForRequiredBundles("");
    }

    protected void waitForRequiredBundles(String symbolicNamePrefix) throws InterruptedException {
        boolean ready = false;
        if (blueprintListener == null) {
            blueprintListener = new BlueprintListener();
            bundleCtx.registerService("org.osgi.service.blueprint.container.BlueprintListener",
                    blueprintListener, null);
        }

        long timeoutLimit = System.currentTimeMillis() + REQUIRED_BUNDLES_TIMEOUT;
        while (!ready) {
            List<Bundle> bundles = Arrays.asList(bundleCtx.getBundles());

            ready = true;
            for (Bundle bundle : bundles) {
                if (bundle.getSymbolicName().startsWith(symbolicNamePrefix)) {
                    String bundleName = bundle.getHeaders().get(Constants.BUNDLE_NAME);
                    String blueprintState = blueprintListener.getState(bundle);
                    if (blueprintState != null) {
                        if (BlueprintState.Failure.toString().equals(blueprintState)) {
                            fail("The blueprint for " + bundleName + " failed.");
                        } else if (!BlueprintState.Created.toString().equals(blueprintState)) {
                            LOGGER.info("{} blueprint not ready with state {}", bundleName,
                                    blueprintState);
                            ready = false;
                        }
                    }

                    if (!((bundle.getHeaders().get("Fragment-Host") != null
                            && bundle.getState() == Bundle.RESOLVED)
                            || bundle.getState() == Bundle.ACTIVE)) {
                        LOGGER.info("{} bundle not ready yet", bundleName);
                        ready = false;
                    }
                }
            }

            if (!ready) {
                if (System.currentTimeMillis() > timeoutLimit) {
                    printInactiveBundles();
                    fail(String.format("Bundles and blueprint did not start within %d minutes.",
                            TimeUnit.MILLISECONDS.toMinutes(REQUIRED_BUNDLES_TIMEOUT)));
                }
                LOGGER.info("Bundles not up, sleeping...");
                Thread.sleep(1000);
            }
        }
    }

    protected CatalogProvider waitForCatalogProvider() throws InterruptedException {
        LOGGER.info("Waiting for CatalogProvider to become available.");
        printInactiveBundles();

        CatalogProvider provider = null;
        long timeoutLimit = System.currentTimeMillis() + CATALOG_PROVIDER_TIMEOUT;
        boolean available = false;

        while (!available) {
            if (provider == null) {
                ServiceReference<CatalogProvider> providerRef = bundleCtx
                        .getServiceReference(CatalogProvider.class);
                if (providerRef != null) {
                    provider = bundleCtx.getService(providerRef);
                }
            }

            if (provider != null) {
                available = provider.isAvailable();
            }

            if (!available) {
                if (System.currentTimeMillis() > timeoutLimit) {
                    LOGGER.info("CatalogProvider.isAvailable = {}", available);
                    printInactiveBundles();
                    fail(String.format("Catalog provider timed out after %d minutes.",
                            TimeUnit.MILLISECONDS.toMinutes(CATALOG_PROVIDER_TIMEOUT)));
                }
                Thread.sleep(100);
            }
        }

        LOGGER.info("CatalogProvider is available.");
        return provider;
    }

    private void printInactiveBundles() {
        LOGGER.info("Listing inactive bundles");

        for (Bundle bundle : bundleCtx.getBundles()) {
            if (bundle.getState() != Bundle.ACTIVE) {
                StringBuffer headerString = new StringBuffer("[ ");
                Dictionary<String, String> headers = bundle.getHeaders();
                Enumeration<String> keys = headers.keys();

                while (keys.hasMoreElements()) {
                    String key = keys.nextElement();
                    headerString.append(key).append("=").append(headers.get(key)).append(", ");
                }

                headerString.append(" ]");
                LOGGER.info("{} | {} | {} | {}", bundle.getSymbolicName(),
                        bundle.getVersion().toString(), OsgiStringUtils.bundleStateAsString(bundle),
                        headerString.toString());
            }
        }

        Map<Thread, StackTraceElement[]> stackTraces = Thread.getAllStackTraces();
        for (Thread thread : stackTraces.keySet()) {
            LOGGER.info(thread.toString());
            StackTraceElement[] stackTrace = thread.getStackTrace();
            for (StackTraceElement stackTraceElement : stackTrace) {
                LOGGER.info("    {}", stackTraceElement.toString());
            }
            LOGGER.info("");
        }
    }

    protected FederatedSource waitForFederatedSource(String id)
            throws InterruptedException, InvalidSyntaxException {
        LOGGER.info("Waiting for FederatedSource {} to become available.", id);

        FederatedSource source = null;
        long timeoutLimit = System.currentTimeMillis() + TimeUnit.MINUTES.toMillis(5);
        boolean available = false;

        while (!available) {
            if (source == null) {
                Collection<ServiceReference<FederatedSource>> srcRefs = bundleCtx
                        .getServiceReferences(FederatedSource.class, null);
                for (ServiceReference<FederatedSource> srcRef : srcRefs) {
                    FederatedSource src = bundleCtx.getService(srcRef);
                    if (id.equals(src.getId())) {
                        source = src;
                    }
                }
            }

            if (source != null) {
                available = source.isAvailable();
            }

            if (!available) {
                if (System.currentTimeMillis() > timeoutLimit) {
                    fail("Federated Source was not created in a timely manner.");
                }
                Thread.sleep(100);
            }
        }

        LOGGER.info("FederatedSource {} is available.", id);
        return source;
    }

    protected void waitForHttpEndpoint(String path) throws InterruptedException {
        LOGGER.info("Waiting for {}", path);

        long timeoutLimit = System.currentTimeMillis() + HTTP_ENDPOINT_TIMEOUT;
        boolean available = false;

        while (!available) {
            Response response = get(path);
            available = response.getStatusCode() == 200 && response.getBody().print().length() > 0;
            if (!available) {
                if (System.currentTimeMillis() > timeoutLimit) {
                    fail(String.format("%s did not start within %d minutes.", path,
                            TimeUnit.MILLISECONDS.toMinutes(HTTP_ENDPOINT_TIMEOUT)));
                }
                Thread.sleep(100);
            }
        }

        LOGGER.info("{} ready.", path);
    }

    protected void waitForSourcesToBeAvailable(String... sources) throws InterruptedException {
        String path = REST_PATH + "sources";
        LOGGER.info("Waiting for sources at {}", path);

        long timeoutLimit = System.currentTimeMillis() + TimeUnit.MINUTES.toMillis(5);
        boolean available = false;

        while (!available) {
            Response response = get(path);
            String body = response.getBody().asString();
            if (StringUtils.isNotBlank(body)) {
                available = response.getStatusCode() == 200 && body.length() > 0 && !body
                        .contains("false") && response.getBody().jsonPath().getList("id") != null;
                if (available) {
                    List<Object> ids = response.getBody().jsonPath().getList("id");
                    for (String source : sources) {
                        if (!ids.contains(source)) {
                            available = false;
                        }
                    }
                }
            }
            if (!available) {
                if (System.currentTimeMillis() > timeoutLimit) {
                    response.prettyPrint();
                    fail("Sources at " + path + " did not start in time.");
                }
                Thread.sleep(1000);
            }
        }

        LOGGER.info("Sources at {} ready.", path);
    }

    protected CatalogFramework getCatalogFramework() throws InterruptedException {
        LOGGER.info("getting framework");

        CatalogFramework catalogFramework = null;

        ServiceReference<CatalogFramework> providerRef = bundleCtx
                .getServiceReference(CatalogFramework.class);
        if (providerRef != null) {
            catalogFramework = bundleCtx.getService(providerRef);
        }

        return catalogFramework;
    }

    protected Map<String, Object> getMetatypeDefaults(String symbolicName, String factoryPid) {
        Map<String, Object> properties = new HashMap<>();
        ObjectClassDefinition bundleMetatype = getObjectClassDefinition(symbolicName, factoryPid);

        for (AttributeDefinition attributeDef : bundleMetatype
                .getAttributeDefinitions(ObjectClassDefinition.ALL)) {
            if (attributeDef.getID() != null) {
                if (attributeDef.getDefaultValue() != null) {
                    if (attributeDef.getCardinality() == 0) {
                        properties.put(attributeDef.getID(),
                                getAttributeValue(attributeDef.getDefaultValue()[0],
                                        attributeDef.getType()));
                    } else {
                        properties.put(attributeDef.getID(), attributeDef.getDefaultValue());
                    }
                } else if (attributeDef.getCardinality() != 0) {
                    properties.put(attributeDef.getID(), new String[0]);
                }
            }
        }

        return properties;
    }

    private Object getAttributeValue(String value, int type) {
        switch (type) {
        case AttributeDefinition.BOOLEAN:
            return Boolean.valueOf(value);
        case AttributeDefinition.BYTE:
            return Byte.valueOf(value);
        case AttributeDefinition.DOUBLE:
            return Double.valueOf(value);
        case AttributeDefinition.CHARACTER:
            return Character.valueOf(value.toCharArray()[0]);
        case AttributeDefinition.FLOAT:
            return Float.valueOf(value);
        case AttributeDefinition.INTEGER:
            return Integer.valueOf(value);
        case AttributeDefinition.LONG:
            return Long.valueOf(value);
        case AttributeDefinition.SHORT:
            return Short.valueOf(value);
        case AttributeDefinition.PASSWORD:
        case AttributeDefinition.STRING:
        default:
            return value;
        }
    }

    private ObjectClassDefinition getObjectClassDefinition(String symbolicName, String pid) {
        Bundle[] bundles = bundleCtx.getBundles();
        for (Bundle bundle : bundles) {
            if (symbolicName.equals(bundle.getSymbolicName())) {
                try {
                    MetaTypeInformation mti = metatype.getMetaTypeInformation(bundle);
                    if (mti != null) {
                        try {
                            ObjectClassDefinition ocd = mti
                                    .getObjectClassDefinition(pid, Locale.getDefault().toString());
                            if (ocd != null) {
                                return ocd;
                            }
                        } catch (IllegalArgumentException e) {
                            // ignoring
                        }
                    }
                } catch (IllegalArgumentException iae) {
                    // ignoring
                }
            }
        }
        return null;
    }

    public void startFeature(boolean wait, String... featureNames) throws Exception {
        ServiceReference<FeaturesService> featuresServiceRef = bundleCtx
                .getServiceReference(FeaturesService.class);
        FeaturesService featuresService = bundleCtx.getService(featuresServiceRef);
        for (String featureName : featureNames) {
            featuresService.installFeature(featureName);
        }
        if (wait) {
            waitForAllBundles();
        }
    }

    public void stopFeature(boolean wait, String... featureNames) throws Exception {
        ServiceReference<FeaturesService> featuresServiceRef = bundleCtx
                .getServiceReference(FeaturesService.class);
        FeaturesService featuresService = bundleCtx.getService(featuresServiceRef);
        for (String featureName : featureNames) {
            featuresService.uninstallFeature(featureName);
        }
        if (wait) {
            waitForAllBundles();
        }
    }

    private class ServiceConfigurationListener implements ConfigurationListener {

        private boolean updated = false;

        private String pid;

        public ServiceConfigurationListener(String pid) {
            this.pid = pid;
        }

        @Override
        public void configurationEvent(ConfigurationEvent event) {
            LOGGER.info("Configuration event received: {}", event);
            if (event.getPid().equals(pid) && ConfigurationEvent.CM_UPDATED == event.getType()) {
                updated = true;
            }
        }

        public boolean isUpdated() {
            return updated;
        }
    }

}<|MERGE_RESOLUTION|>--- conflicted
+++ resolved
@@ -1,16 +1,17 @@
 /**
  * Copyright (c) Codice Foundation
- * <p/>
+ *
  * This is free software: you can redistribute it and/or modify it under the terms of the GNU Lesser
  * General Public License as published by the Free Software Foundation, either version 3 of the
  * License, or any later version.
- * <p/>
+ *
  * This program is distributed in the hope that it will be useful, but WITHOUT ANY WARRANTY; without
  * even the implied warranty of MERCHANTABILITY or FITNESS FOR A PARTICULAR PURPOSE. See the GNU
  * Lesser General Public License for more details. A copy of the GNU Lesser General Public License
  * is distributed along with this program and can be found at
  * <http://www.gnu.org/licenses/lgpl.html>.
- */
+ *
+ **/
 package ddf.catalog.test;
 
 import static org.junit.Assert.fail;
@@ -280,12 +281,8 @@
                 editConfigurationFileExtend("etc/org.apache.karaf.features.cfg", "featuresBoot",
                         "security-services-app,catalog-app,solr-app,spatial-app,sdk-app"),
                 editConfigurationFileExtend("etc/org.apache.karaf.features.cfg",
-<<<<<<< HEAD
-                        "featuresRepositories", "mvn:ddf.sdk/sdk-app/2.8.0-SNAPSHOT/xml/features"));
-=======
                         "featuresRepositories",
                         "mvn:ddf.distribution/sdk-app/2.8.0-SNAPSHOT/xml/features"));
->>>>>>> b19f49c2
     }
 
     /**
