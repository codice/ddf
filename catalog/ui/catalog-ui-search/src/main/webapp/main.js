/**
 * Copyright (c) Codice Foundation
 *
 * This is free software: you can redistribute it and/or modify it under the terms of the GNU Lesser General Public License as published by the Free Software Foundation, either
 * version 3 of the License, or any later version.
 *
 * This program is distributed in the hope that it will be useful, but WITHOUT ANY WARRANTY; without even the implied warranty of MERCHANTABILITY or FITNESS FOR A PARTICULAR PURPOSE.
 * See the GNU Lesser General Public License for more details. A copy of the GNU Lesser General Public License is distributed along with this program and can be found at
 * <http://www.gnu.org/licenses/lgpl.html>.
 *
 **/
/*global require, window */
/*jslint nomen:false, -W064 */
window.CESIUM_BASE_URL = './cesium/';

require([
    'underscore',
    'jquery',
    'backbone',
    'marionette',
    'js/Marionette.Region',
    'application',
    'properties',
    'handlebars/dist/handlebars',
    'component/announcement',
    'store',
    'js/requestAnimationFramePolyfill',
    'js/HandlebarsHelpers',
    'js/ApplicationHelpers',
    'cesium.css',
    'js/MediaQueries',
    'js/Theming',
<<<<<<< HEAD
    'js/Autocomplete'
], function (_, $, Backbone, Marionette, MarionetteRegion, app, properties, hbs, announcement, store) {
=======
    'js/Autocomplete',
    'js/SystemUsage'
], function (_, $, Backbone, Marionette, MarionetteRegion, app, properties, hbs, announcement) {
>>>>>>> 793cfa85

    $(window.document).ajaxError(function (event, jqxhr, settings, throwError) {
        var message;
        console.error(event, jqxhr, settings, throwError);

        if (jqxhr.responseJSON !== undefined) {
            message = jqxhr.responseJSON.message;
        }

        if (!settings.customErrorHandling) {
            var defaultTitle = 'Server Error';
            var defaultMessage = 'Unknown error.';

            if (jqxhr.status === 403) {
                defaultTitle = 'Forbidden';
                defaultMessage = 'Not Authorized';
            }

            announcement.announce({
                title: defaultTitle,
                message: message || defaultMessage,
                type: 'error'
            });
        }
    });

    // Make lodash compatible with Backbone
    var lodash = _.noConflict();
    _.mixin({
        'debounce': _.debounce || lodash.debounce,
        'defer': _.defer || lodash.defer,
        'pluck': _.pluck || lodash.pluck
    });
    var document = window.document;
    //in here we drop in any top level patches, etc.
    var toJSON = Backbone.Model.prototype.toJSON;
    Backbone.Model.prototype.toJSON = function(options){
        var originalJSON = toJSON.call(this, options);
        if (options && options.additionalProperties !== undefined){
            var backboneModel = this;
            options.additionalProperties.forEach(function(property){
                originalJSON[property] = backboneModel[property];
            });
        }
        return originalJSON;
    };
    var clone = Backbone.Model.prototype.clone;
    Backbone.Model.prototype.clone = function(){
        var cloneRef = clone.call(this);
        cloneRef._cloneOf = this.id || this.cid;
        return cloneRef;
    };
    var associationsClone = Backbone.AssociatedModel.prototype.clone;
    Backbone.AssociatedModel.prototype.clone = function(){
        var cloneRef = associationsClone.call(this);
        cloneRef._cloneOf = this.id || this.cid;
        return cloneRef;
    };
    Marionette.Renderer.render = function (template, data) {
        if (typeof template === 'function') {
            return template(data);
        } else {
            return hbs.compile(template)(data);
        }
    };
    //$(window).trigger('resize');
    $(document).ready(function () {
        document.title = properties.branding + ' ' + properties.product;
    });
    // Actually start up the application.  Entire app depends on workspaces, so don't allow anything until they're fetched.
    var workspaces = store.get('workspaces');
    if (workspaces.fetched){
        app.App.start({});
    } else {
        workspaces.once('sync', function(){
            app.App.start({});
        });
    }
});<|MERGE_RESOLUTION|>--- conflicted
+++ resolved
@@ -30,14 +30,9 @@
     'cesium.css',
     'js/MediaQueries',
     'js/Theming',
-<<<<<<< HEAD
-    'js/Autocomplete'
-], function (_, $, Backbone, Marionette, MarionetteRegion, app, properties, hbs, announcement, store) {
-=======
     'js/Autocomplete',
     'js/SystemUsage'
-], function (_, $, Backbone, Marionette, MarionetteRegion, app, properties, hbs, announcement) {
->>>>>>> 793cfa85
+], function (_, $, Backbone, Marionette, MarionetteRegion, app, properties, hbs, announcement, store) {
 
     $(window.document).ajaxError(function (event, jqxhr, settings, throwError) {
         var message;
