<?xml version="1.0" encoding="UTF-8" standalone="no"?>
<!--
/**
 * Copyright (c) Codice Foundation
 *
 * This is free software: you can redistribute it and/or modify it under the terms of the GNU Lesser General Public License as published by the Free Software Foundation, either
 * version 3 of the License, or any later version.
 *
 * This program is distributed in the hope that it will be useful, but WITHOUT ANY WARRANTY; without even the implied warranty of MERCHANTABILITY or FITNESS FOR A PARTICULAR PURPOSE.
 * See the GNU Lesser General Public License for more details. A copy of the GNU Lesser General Public License is distributed along with this program and can be found at
 * <http://www.gnu.org/licenses/lgpl.html>.
 *
 **/
-->
<project xmlns="http://maven.apache.org/POM/4.0.0" xmlns:xsi="http://www.w3.org/2001/XMLSchema-instance" xsi:schemaLocation="http://maven.apache.org/POM/4.0.0 http://maven.apache.org/xsd/maven-4.0.0.xsd">
    <modelVersion>4.0.0</modelVersion>
    <parent>
        <groupId>org.codice.ddf.spatial</groupId>
        <artifactId>spatial</artifactId>
        <version>2.19.0-SNAPSHOT</version>
    </parent>
    <artifactId>spatial-commands</artifactId>
    <name>DDF :: Spatial :: Commands</name>
    <packaging>bundle</packaging>
    <dependencies>
        <dependency>
            <groupId>ddf.catalog.core</groupId>
            <artifactId>catalog-core-api</artifactId>
        </dependency>
        <dependency>
            <groupId>ddf.catalog.core</groupId>
            <artifactId>catalog-core-api-impl</artifactId>
        </dependency>
        <dependency>
            <groupId>ddf.platform.util</groupId>
            <artifactId>platform-util</artifactId>
        </dependency>
        <dependency>
            <groupId>org.codice.ddf.spatial</groupId>
            <artifactId>spatial-geocoding-api</artifactId>
            <version>${project.version}</version>
        </dependency>
        <dependency>
            <groupId>ddf.catalog.core</groupId>
            <artifactId>catalog-core-commands</artifactId>
            <version>${project.version}</version>
        </dependency>
        <dependency>
            <groupId>org.apache.karaf.shell</groupId>
            <artifactId>org.apache.karaf.shell.core</artifactId>
            <version>${karaf.version}</version>
        </dependency>
        <dependency>
            <groupId>org.slf4j</groupId>
            <artifactId>slf4j-api</artifactId>
            <version>${org.slf4j.version}</version>
        </dependency>
    </dependencies>
    <build>
        <plugins>
            <plugin>
                <groupId>org.apache.felix</groupId>
                <artifactId>maven-bundle-plugin</artifactId>
                <extensions>true</extensions>
                <configuration>
                    <instructions>
                        <Bundle-SymbolicName>${project.artifactId}</Bundle-SymbolicName>
                        <Karaf-Commands>org.codice.ddf.commands.spatial.gazetteer</Karaf-Commands>
                        <Embed-Dependency>
                            catalog-core-api-impl,
                            platform-util
                        </Embed-Dependency>
<<<<<<< HEAD
                        <Import-Package>
                            !javax.activation,
                            *
                        </Import-Package>
                        <Export-Package/>
=======
                        <Export-Package />
>>>>>>> e3d90b5d
                    </instructions>
                </configuration>
            </plugin>
            <plugin>
                <groupId>org.jacoco</groupId>
                <artifactId>jacoco-maven-plugin</artifactId>
                <executions>
                    <execution>
                        <id>default-check</id>
                        <goals>
                            <goal>check</goal>
                        </goals>
                        <configuration>
                            <haltOnFailure>true</haltOnFailure>
                            <rules>
                                <rule>
                                    <element>BUNDLE</element>
                                    <limits>
                                        <limit implementation="org.codice.jacoco.LenientLimit">
                                            <counter>INSTRUCTION</counter>
                                            <value>COVEREDRATIO</value>
                                            <minimum>0.87</minimum>
                                        </limit>
                                        <limit implementation="org.codice.jacoco.LenientLimit">
                                            <counter>BRANCH</counter>
                                            <value>COVEREDRATIO</value>
                                            <minimum>0.83</minimum>
                                        </limit>
                                        <limit implementation="org.codice.jacoco.LenientLimit">
                                            <counter>COMPLEXITY</counter>
                                            <value>COVEREDRATIO</value>
                                            <minimum>0.91</minimum>
                                        </limit>
                                    </limits>
                                </rule>
                            </rules>
                        </configuration>
                    </execution>
                </executions>
            </plugin>
        </plugins>
    </build>
</project><|MERGE_RESOLUTION|>--- conflicted
+++ resolved
@@ -70,15 +70,11 @@
                             catalog-core-api-impl,
                             platform-util
                         </Embed-Dependency>
-<<<<<<< HEAD
                         <Import-Package>
                             !javax.activation,
                             *
                         </Import-Package>
-                        <Export-Package/>
-=======
                         <Export-Package />
->>>>>>> e3d90b5d
                     </instructions>
                 </configuration>
             </plugin>
