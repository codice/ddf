/**
 * Copyright (c) Codice Foundation
 *
 * <p>This is free software: you can redistribute it and/or modify it under the terms of the GNU
 * Lesser General Public License as published by the Free Software Foundation, either version 3 of
 * the License, or any later version.
 *
 * <p>This program is distributed in the hope that it will be useful, but WITHOUT ANY WARRANTY;
 * without even the implied warranty of MERCHANTABILITY or FITNESS FOR A PARTICULAR PURPOSE. See the
 * GNU Lesser General Public License for more details. A copy of the GNU Lesser General Public
 * License is distributed along with this program and can be found at
 * <http://www.gnu.org/licenses/lgpl.html>.
 */
package org.codice.ddf.spatial.ogc.wfs.catalog.common;

import ddf.catalog.data.AttributeDescriptor;
import ddf.catalog.data.AttributeType;
import ddf.catalog.data.impl.AttributeDescriptorImpl;
import ddf.catalog.data.impl.BasicTypes;
import ddf.catalog.data.impl.MetacardTypeImpl;
import ddf.catalog.data.impl.types.ContactAttributes;
import ddf.catalog.data.impl.types.CoreAttributes;
import ddf.catalog.data.impl.types.DateTimeAttributes;
import ddf.catalog.data.impl.types.LocationAttributes;
import ddf.catalog.data.impl.types.MediaAttributes;
import ddf.catalog.data.impl.types.ValidationAttributes;
import java.util.ArrayList;
import java.util.Collections;
import java.util.List;
import java.util.Map;
import java.util.Set;
import java.util.stream.Collectors;
import javax.xml.namespace.QName;
import org.apache.commons.lang.StringUtils;
import org.apache.ws.commons.schema.XmlSchema;
import org.apache.ws.commons.schema.XmlSchemaComplexContentExtension;
import org.apache.ws.commons.schema.XmlSchemaComplexType;
import org.apache.ws.commons.schema.XmlSchemaContent;
import org.apache.ws.commons.schema.XmlSchemaElement;
import org.apache.ws.commons.schema.XmlSchemaParticle;
import org.apache.ws.commons.schema.XmlSchemaSequence;
import org.apache.ws.commons.schema.XmlSchemaSequenceMember;
import org.apache.ws.commons.schema.XmlSchemaSimpleContentExtension;
import org.apache.ws.commons.schema.XmlSchemaSimpleContentRestriction;
import org.apache.ws.commons.schema.XmlSchemaSimpleType;
import org.apache.ws.commons.schema.XmlSchemaSimpleTypeContent;
import org.apache.ws.commons.schema.XmlSchemaSimpleTypeList;
import org.apache.ws.commons.schema.XmlSchemaSimpleTypeRestriction;
import org.apache.ws.commons.schema.XmlSchemaType;
import org.apache.ws.commons.schema.constants.Constants;
import org.codice.ddf.spatial.ogc.wfs.catalog.MetacardTypeEnhancer;
import org.slf4j.Logger;
import org.slf4j.LoggerFactory;

public class FeatureMetacardType extends MetacardTypeImpl {

  private static final long serialVersionUID = 1L;

  private static final Logger LOGGER = LoggerFactory.getLogger(FeatureMetacardType.class);

  private final transient List<String> properties = new ArrayList<>();

  private final transient List<String> textualProperties = new ArrayList<>();

  private final transient List<String> gmlProperties = new ArrayList<>();

  private final transient List<String> temporalProperties = new ArrayList<>();

  private final transient QName featureType;

  private final transient String propertyPrefix;

  private final transient List<String> nonQueryableProperties;

  private final transient String gmlNamespace;

  private final transient XmlSchema schema;

  private static final String EXT_PREFIX = "ext.";

  public static final MetacardTypeEnhancer DEFAULT_METACARD_TYPE_ENHANCER =
      new MetacardTypeEnhancer() {
        @Override
        public String getFeatureName() {
          return "";
        }

        @Override
        public Set<AttributeDescriptor> getAttributeDescriptors() {
          return Collections.emptySet();
        }
      };

  public FeatureMetacardType(
      XmlSchema schema,
      final QName featureType,
      List<String> nonQueryableProperties,
      String gmlNamespace) {
    this(schema, featureType, nonQueryableProperties, gmlNamespace, DEFAULT_METACARD_TYPE_ENHANCER);
  }

  public FeatureMetacardType(
      XmlSchema schema,
      final QName featureType,
      List<String> nonQueryableProperties,
      String gmlNamespace,
      MetacardTypeEnhancer metacardTypeEnhancer) {
    super(featureType.getLocalPart(), (Set<AttributeDescriptor>) null);

    addAllDescriptors();

    this.schema = schema;
    this.featureType = featureType;
    this.nonQueryableProperties = nonQueryableProperties;
    this.propertyPrefix = EXT_PREFIX + getName() + ".";
    this.gmlNamespace = gmlNamespace;
    if (schema != null) {
      processXmlSchema(schema);
    } else {
      throw new IllegalArgumentException(
          "FeatureTypeMetacard cannot be created with a null Schema.");
    }

    Set<String> existingAttributeNames =
        getAttributeDescriptors()
            .stream()
            .map(AttributeDescriptor::getName)
            .collect(Collectors.toSet());

    metacardTypeEnhancer
        .getAttributeDescriptors()
        .stream()
        .filter(
            attributeDescriptor -> !existingAttributeNames.contains(attributeDescriptor.getName()))
        .forEach(this::add);
  }

  /**
   * we don't want to expose these in a query interface ie wfs endpoint, so we need to create new
   * attributes for each and set them to stored = false note: indexed is being used to determine
   * whether or not to query certain wfs fields so it did not seem appropriate to hide those fields
   * from the endpoint schema
   */
  private void addDescriptors(Set<AttributeDescriptor> attrDescriptors) {
    for (AttributeDescriptor descriptor : attrDescriptors) {
      AttributeDescriptorImpl basicAttributeDescriptor = (AttributeDescriptorImpl) descriptor;
      AttributeDescriptor attributeDescriptor =
          new AttributeDescriptorImpl(
              basicAttributeDescriptor.getName(),
              false,
              false,
              basicAttributeDescriptor.isTokenized(),
              basicAttributeDescriptor.isMultiValued(),
              basicAttributeDescriptor.getType());
      add(attributeDescriptor);
    }
  }

  private void addAllDescriptors() {
    addDescriptors(new CoreAttributes().getAttributeDescriptors());
    addDescriptors(new ContactAttributes().getAttributeDescriptors());
    addDescriptors(new LocationAttributes().getAttributeDescriptors());
    addDescriptors(new MediaAttributes().getAttributeDescriptors());
    addDescriptors(new DateTimeAttributes().getAttributeDescriptors());
    addDescriptors(new ValidationAttributes().getAttributeDescriptors());
    addDescriptors(new MediaAttributes().getAttributeDescriptors());
  }

  @Override
  public String getName() {
    return featureType.getLocalPart();
  }

  public String getPrefix() {
    return featureType.getPrefix();
  }

  public String getNamespaceURI() {
    return featureType.getNamespaceURI();
  }

  public QName getFeatureType() {
    return featureType;
  }

  private void processXmlSchema(XmlSchema schema) {
    Map<QName, XmlSchemaElement> elements = schema.getElements();

    for (final XmlSchemaElement element : elements.values()) {
      XmlSchemaType schemaType = element.getSchemaType();
      if (schemaType instanceof XmlSchemaComplexType) {
        processComplexType(element);
      } else if (schemaType instanceof XmlSchemaSimpleType) {
        processSimpleType(element);
      }
    }
  }

  private void processComplexType(XmlSchemaElement xmlSchemaElement) {
    if (!processGmlType(xmlSchemaElement)) {
      XmlSchemaType schemaType = xmlSchemaElement.getSchemaType();
      if (schemaType instanceof XmlSchemaComplexType) {
        XmlSchemaComplexType complexType = (XmlSchemaComplexType) schemaType;
        if (complexType.getParticle() != null) {
          processXmlSchemaParticle(complexType.getParticle());
        } else if (complexType.getContentModel() != null) {
          XmlSchemaContent content = complexType.getContentModel().getContent();
          if (content instanceof XmlSchemaComplexContentExtension) {
            XmlSchemaComplexContentExtension extension = (XmlSchemaComplexContentExtension) content;
            processXmlSchemaParticle(extension.getParticle());
          } else if (content instanceof XmlSchemaSimpleContentExtension) {
            final XmlSchemaSimpleContentExtension extension =
                (XmlSchemaSimpleContentExtension) content;
            processSimpleContent(xmlSchemaElement, extension.getBaseTypeName());
          } else if (content instanceof XmlSchemaSimpleContentRestriction) {
            final XmlSchemaSimpleContentRestriction restriction =
                (XmlSchemaSimpleContentRestriction) content;
            processSimpleContent(xmlSchemaElement, restriction.getBaseTypeName());
          }
        }
      }
    }
  }

  private void processXmlSchemaParticle(XmlSchemaParticle particle) {
    if (particle instanceof XmlSchemaSequence) {
      XmlSchemaSequence schemaSequence = (XmlSchemaSequence) particle;
      for (final XmlSchemaSequenceMember element : schemaSequence.getItems()) {
        if (element instanceof XmlSchemaElement) {
          XmlSchemaElement innerElement = ((XmlSchemaElement) element);
          XmlSchemaType innerEleType = innerElement.getSchemaType();
          if (innerEleType instanceof XmlSchemaComplexType) {
            processComplexType(innerElement);
          } else if (innerEleType instanceof XmlSchemaSimpleType) {
            processSimpleType(innerElement);
          } else if (innerEleType == null) {
            // Check if this is the GML location Property
            processGmlType(innerElement);
          }
        }
      }
    }
  }

  private void processSimpleContent(
      final XmlSchemaElement parentElement, final QName simpleContentTypeName) {
    final QName baseTypeName = getBaseTypeQName(simpleContentTypeName);

    if (baseTypeName != null) {
      mapSchemaElement(parentElement, baseTypeName);
    } else {
      LOGGER.debug("Could not find the base type for simple content: {}", simpleContentTypeName);
    }
  }

  private void processSimpleType(final XmlSchemaElement xmlSchemaElement) {
    final QName baseTypeName =
        getBaseTypeQName((XmlSchemaSimpleType) xmlSchemaElement.getSchemaType());

    if (baseTypeName != null) {
      mapSchemaElement(xmlSchemaElement, baseTypeName);
    } else {
      LOGGER.debug("Could not find the base type for simple type: {}", xmlSchemaElement.getQName());
    }
  }

  private QName getBaseTypeQName(final XmlSchemaSimpleType simpleType) {
    final boolean isBasicType = toBasicType(simpleType.getQName()) != null;
    if (isBasicType) {
      return simpleType.getQName();
    }

    final XmlSchemaSimpleTypeContent content = simpleType.getContent();
    if (content instanceof XmlSchemaSimpleTypeList) {
      final XmlSchemaSimpleTypeList simpleListType = (XmlSchemaSimpleTypeList) content;
      if (simpleListType.getItemType() != null) {
        return getBaseTypeQName(simpleListType.getItemType());
      } else {
        final QName restrictionBaseTypeName = simpleListType.getItemTypeName();
        return getBaseTypeQName(restrictionBaseTypeName);
      }
    } else if (content instanceof XmlSchemaSimpleTypeRestriction) {
      final XmlSchemaSimpleTypeRestriction simpleRestrictionType =
          (XmlSchemaSimpleTypeRestriction) content;
      if (simpleRestrictionType.getBaseType() != null) {
        return getBaseTypeQName(simpleRestrictionType.getBaseType());
      } else {
        final QName restrictionBaseTypeName = simpleRestrictionType.getBaseTypeName();
        return getBaseTypeQName(restrictionBaseTypeName);
      }
    } else {
      return null;
    }
  }

  private QName getBaseTypeQName(final QName simpleTypeQName) {
    final boolean isBasicType = toBasicType(simpleTypeQName) != null;
    if (isBasicType) {
      return simpleTypeQName;
    }

    final XmlSchemaSimpleType simpleType =
        (XmlSchemaSimpleType) schema.getTypeByName(simpleTypeQName);
    if (simpleType == null) {
      return null;
    }

    return getBaseTypeQName(simpleType);
  }

  private void mapSchemaElement(final XmlSchemaElement element, final QName elementBaseTypeName) {
    final String elementName = element.getName();
    final AttributeType<?> attributeType = toBasicType(elementBaseTypeName);

    if (attributeType != null) {
      final boolean multivalued = element.getMaxOccurs() > 1;
      add(
          new FeatureAttributeDescriptor(
              propertyPrefix + elementName,
              elementName,
              isQueryable(elementName) /* indexed */,
              true /* stored */,
              false /* tokenized */,
              multivalued,
              attributeType));
    }
    if (Constants.XSD_STRING.equals(elementBaseTypeName)) {
      textualProperties.add(propertyPrefix + elementName);
    }

    properties.add(propertyPrefix + elementName);
  }

  private Boolean processGmlType(XmlSchemaElement xmlSchemaElement) {
    QName qName = xmlSchemaElement.getSchemaTypeName();
    String name = xmlSchemaElement.getName();
    String propertyPrefixWithName = propertyPrefix + name;

    if (qName != null
        && StringUtils.isNotEmpty(name)
        && qName.getNamespaceURI().equals(gmlNamespace)
        && (qName.getLocalPart().equals("TimeInstantType")
            || qName.getLocalPart().equals("TimePeriodType"))) {
      LOGGER.debug("Adding temporal property: {}{}", propertyPrefix, name);
      temporalProperties.add(propertyPrefix + name);

      boolean multiValued = xmlSchemaElement.getMaxOccurs() > 1;
      add(
          new FeatureAttributeDescriptor(
              propertyPrefixWithName,
              name,
              isQueryable(name) /* indexed */,
              true /* stored */,
              false /* tokenized */,
              multiValued,
              BasicTypes.DATE_TYPE));

      properties.add(propertyPrefixWithName);

      return true;
    }

    if (qName != null
        && qName.getNamespaceURI().equals(gmlNamespace)
<<<<<<< HEAD
        && (!StringUtils.isEmpty(name))) {

      LOGGER.debug("Adding geo property: {}", propertyPrefixWithName);
      gmlProperties.add(propertyPrefixWithName);
=======
        && StringUtils.isNotEmpty(name)) {
      LOGGER.debug("Adding geo property: {}{}", propertyPrefix, name);
      gmlProperties.add(propertyPrefix + name);
>>>>>>> a15471da

      boolean multiValued = xmlSchemaElement.getMaxOccurs() > 1;
      add(
          new FeatureAttributeDescriptor(
              propertyPrefixWithName,
              name,
              isQueryable(name) /* indexed */,
              true /* stored */,
              false /* tokenized */,
              multiValued,
              BasicTypes.GEO_TYPE));

      properties.add(propertyPrefixWithName);

      return true;
    }

    return false;
  }

  private AttributeType<?> toBasicType(QName qName) {

    if (Constants.XSD_STRING.equals(qName)) {
      return BasicTypes.STRING_TYPE;
    }
    if (Constants.XSD_DATETIME.equals(qName) || Constants.XSD_DATE.equals(qName)) {
      return BasicTypes.DATE_TYPE;
    }
    if (Constants.XSD_BOOLEAN.equals(qName)) {
      return BasicTypes.BOOLEAN_TYPE;
    }
    if (Constants.XSD_DOUBLE.equals(qName)) {
      return BasicTypes.DOUBLE_TYPE;
    }
    if (Constants.XSD_FLOAT.equals(qName)) {
      return BasicTypes.FLOAT_TYPE;
    }
    if (Constants.XSD_INT.equals(qName)) {
      return BasicTypes.INTEGER_TYPE;
    }
    if (Constants.XSD_LONG.equals(qName)) {
      return BasicTypes.LONG_TYPE;
    }
    if (Constants.XSD_SHORT.equals(qName)) {
      return BasicTypes.SHORT_TYPE;
    }

    // these types are unbounded and unsafe to map to any BasicTypes number values.
    // Potentially the catalog should support a BigInteger type for these types to map to
    if (Constants.XSD_INTEGER.equals(qName)
        || Constants.XSD_POSITIVEINTEGER.equals(qName)
        || Constants.XSD_NEGATIVEINTEGER.equals(qName)
        || Constants.XSD_NONPOSITIVEINTEGER.equals(qName)
        || Constants.XSD_NONNEGATIVEINTEGER.equals(qName)) {
      return BasicTypes.STRING_TYPE;
    }
    return null;
  }

  private boolean isQueryable(String propertyName) {
    return !nonQueryableProperties.contains(propertyName);
  }

  public List<String> getTextualProperties() {
    return textualProperties;
  }

  public List<String> getGmlProperties() {
    return gmlProperties;
  }

  public List<String> getProperties() {
    return properties;
  }

  public List<String> getTemporalProperties() {
    return temporalProperties;
  }
}<|MERGE_RESOLUTION|>--- conflicted
+++ resolved
@@ -362,16 +362,10 @@
 
     if (qName != null
         && qName.getNamespaceURI().equals(gmlNamespace)
-<<<<<<< HEAD
-        && (!StringUtils.isEmpty(name))) {
+        && StringUtils.isNotEmpty(name)) {
 
       LOGGER.debug("Adding geo property: {}", propertyPrefixWithName);
       gmlProperties.add(propertyPrefixWithName);
-=======
-        && StringUtils.isNotEmpty(name)) {
-      LOGGER.debug("Adding geo property: {}{}", propertyPrefix, name);
-      gmlProperties.add(propertyPrefix + name);
->>>>>>> a15471da
 
       boolean multiValued = xmlSchemaElement.getMaxOccurs() > 1;
       add(
