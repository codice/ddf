/**
 * Copyright (c) Codice Foundation
 *
 * <p>This is free software: you can redistribute it and/or modify it under the terms of the GNU
 * Lesser General Public License as published by the Free Software Foundation, either version 3 of
 * the License, or any later version.
 *
 * <p>This program is distributed in the hope that it will be useful, but WITHOUT ANY WARRANTY;
 * without even the implied warranty of MERCHANTABILITY or FITNESS FOR A PARTICULAR PURPOSE. See the
 * GNU Lesser General Public License for more details. A copy of the GNU Lesser General Public
 * License is distributed along with this program and can be found at
 * <http://www.gnu.org/licenses/lgpl.html>.
 */
package org.codice.ddf.spatial.ogc.wfs.v110.catalog.source;

import static org.codice.ddf.libs.geo.util.GeospatialUtil.LAT_LON_ORDER;

import ddf.catalog.Constants;
import ddf.catalog.data.ContentType;
import ddf.catalog.data.Metacard;
import ddf.catalog.data.Result;
import ddf.catalog.data.impl.ContentTypeImpl;
import ddf.catalog.data.impl.ResultImpl;
import ddf.catalog.filter.FilterAdapter;
import ddf.catalog.operation.Query;
import ddf.catalog.operation.QueryRequest;
import ddf.catalog.operation.ResourceResponse;
import ddf.catalog.operation.SourceResponse;
import ddf.catalog.operation.impl.QueryImpl;
import ddf.catalog.operation.impl.ResourceResponseImpl;
import ddf.catalog.operation.impl.SourceResponseImpl;
import ddf.catalog.resource.Resource;
import ddf.catalog.resource.impl.ResourceImpl;
import ddf.catalog.source.SourceMonitor;
import ddf.catalog.source.UnsupportedQueryException;
import ddf.catalog.transform.CatalogTransformerException;
import ddf.security.encryption.EncryptionService;
import java.io.IOException;
import java.io.InputStream;
import java.io.Serializable;
import java.io.StringWriter;
import java.math.BigInteger;
import java.net.ConnectException;
import java.net.URI;
import java.nio.charset.StandardCharsets;
import java.util.ArrayList;
import java.util.Arrays;
import java.util.Collections;
import java.util.Dictionary;
import java.util.HashMap;
import java.util.HashSet;
import java.util.List;
import java.util.Map;
import java.util.Map.Entry;
import java.util.Properties;
import java.util.Set;
import java.util.concurrent.ScheduledExecutorService;
import java.util.concurrent.ScheduledFuture;
import java.util.concurrent.TimeUnit;
import java.util.function.Predicate;
import java.util.stream.Collectors;
import javax.net.ssl.SSLHandshakeException;
import javax.ws.rs.WebApplicationException;
import javax.ws.rs.core.MediaType;
import javax.ws.rs.core.Response;
import javax.xml.bind.JAXBContext;
import javax.xml.bind.JAXBException;
import javax.xml.bind.Marshaller;
import javax.xml.namespace.QName;
import net.opengis.filter.v_1_1_0.FilterType;
import net.opengis.filter.v_1_1_0.SpatialOperatorType;
import net.opengis.wfs.v_1_1_0.FeatureTypeType;
import net.opengis.wfs.v_1_1_0.GetFeatureType;
import net.opengis.wfs.v_1_1_0.ObjectFactory;
import net.opengis.wfs.v_1_1_0.QueryType;
import net.opengis.wfs.v_1_1_0.WFSCapabilitiesType;
import org.apache.commons.io.IOUtils;
import org.apache.commons.lang3.StringUtils;
import org.apache.cxf.jaxrs.provider.JAXBElementProvider;
import org.apache.ws.commons.schema.XmlSchema;
import org.codice.ddf.configuration.DictionaryMap;
import org.codice.ddf.cxf.client.ClientFactoryFactory;
import org.codice.ddf.cxf.client.SecureCxfClientFactory;
<<<<<<< HEAD
import org.codice.ddf.libs.geo.util.GeospatialUtil;
=======
import org.codice.ddf.platform.util.StandardThreadFactoryBuilder;
>>>>>>> 95f01ee3
import org.codice.ddf.spatial.ogc.catalog.MetadataTransformer;
import org.codice.ddf.spatial.ogc.catalog.common.AvailabilityCommand;
import org.codice.ddf.spatial.ogc.catalog.common.AvailabilityTask;
import org.codice.ddf.spatial.ogc.catalog.common.ContentTypeFilterDelegate;
import org.codice.ddf.spatial.ogc.wfs.catalog.MetacardTypeEnhancer;
import org.codice.ddf.spatial.ogc.wfs.catalog.common.AbstractWfsSource;
import org.codice.ddf.spatial.ogc.wfs.catalog.common.FeatureMetacardType;
import org.codice.ddf.spatial.ogc.wfs.catalog.common.WfsException;
import org.codice.ddf.spatial.ogc.wfs.catalog.common.WfsFeatureCollection;
import org.codice.ddf.spatial.ogc.wfs.catalog.common.WfsMetadataImpl;
import org.codice.ddf.spatial.ogc.wfs.catalog.mapper.MetacardMapper;
import org.codice.ddf.spatial.ogc.wfs.catalog.mapper.impl.MetacardMapperImpl;
import org.codice.ddf.spatial.ogc.wfs.catalog.metacardtype.registry.WfsMetacardTypeRegistry;
import org.codice.ddf.spatial.ogc.wfs.catalog.source.MarkableStreamInterceptor;
import org.codice.ddf.spatial.ogc.wfs.featuretransformer.FeatureTransformationService;
import org.codice.ddf.spatial.ogc.wfs.featuretransformer.WfsMetadata;
import org.codice.ddf.spatial.ogc.wfs.v110.catalog.common.DescribeFeatureTypeRequest;
import org.codice.ddf.spatial.ogc.wfs.v110.catalog.common.GetCapabilitiesRequest;
import org.codice.ddf.spatial.ogc.wfs.v110.catalog.common.Wfs;
import org.codice.ddf.spatial.ogc.wfs.v110.catalog.common.Wfs11Constants;
import org.codice.ddf.spatial.ogc.wfs.v110.catalog.source.reader.XmlSchemaMessageBodyReaderWfs11;
import org.osgi.framework.BundleContext;
import org.osgi.framework.InvalidSyntaxException;
import org.osgi.framework.ServiceReference;
import org.slf4j.Logger;
import org.slf4j.LoggerFactory;

/** Provides a Federated and Connected source implementation for OGC WFS servers. */
public class WfsSource extends AbstractWfsSource {

  static final int WFS_MAX_FEATURES_RETURNED = 1000;

  static final int WFS_QUERY_PAGE_SIZE_MULTIPLIER = 3;

  private static final Logger LOGGER = LoggerFactory.getLogger(WfsSource.class);

  private static final String DESCRIBABLE_PROPERTIES_FILE = "/describable.properties";

  private static final String DESCRIPTION = "description";

  private static final String ORGANIZATION = "organization";

  private static final String VERSION = "version";

  private static final String TITLE = "name";

  private static final String WFSURL_KEY = "wfsUrl";

  private static final String ID_KEY = "id";

  private static final String USERNAME_KEY = "username";

  @SuppressWarnings("squid:S2068" /*Key for the requestProperties map, not a hardcoded password*/)
  private static final String PASSWORD_KEY = "password";

  private static final String NON_QUERYABLE_PROPS_KEY = "nonQueryableProperties";

  private static final String FORCED_FEATURE_TYPE_KEY = "forcedFeatureType";

  private static final String SPATIAL_FILTER_KEY = "forceSpatialFilter";

  private static final String NO_FORCED_SPATIAL_FILTER = "NO_FILTER";

  private static final String CONNECTION_TIMEOUT_KEY = "connectionTimeout";

  private static final String RECEIVE_TIMEOUT_KEY = "receiveTimeout";

  private static final String WFS_ERROR_MESSAGE = "Error received from Wfs Server.";

  private static final String DEFAULT_WFS_TRANSFORMER_ID = "wfs";

  private static final String POLL_INTERVAL_KEY = "pollInterval";

  private static final String DISABLE_CN_CHECK_KEY = "disableCnCheck";

  private static final String COORDINATE_ORDER_KEY = "coordinateOrder";

  private static final String ALLOW_REDIRECTS_KEY = "allowRedirects";

  private static final String SRS_NAME_KEY = "srsName";

  private static final Properties DESCRIBABLE_PROPERTIES = new Properties();

  private static final String SOURCE_MSG = " Source '";

  private final EncryptionService encryptionService;

  private final ClientFactoryFactory clientFactoryFactory;

  private String wfsUrl;

  private String wfsVersion;

  private Map<QName, WfsFilterDelegate> featureTypeFilters = new HashMap<>();

  private String username;

  private String password;

  private String coordinateOrder = LAT_LON_ORDER;

  private Boolean disableCnCheck = Boolean.FALSE;

  private FilterAdapter filterAdapter;

  private BundleContext context;

  private String[] nonQueryableProperties;

  private Integer pollInterval;

  private Integer connectionTimeout;

  private Integer receiveTimeout;

  private String forceSpatialFilter = NO_FORCED_SPATIAL_FILTER;

  private ScheduledExecutorService scheduler;

  private ScheduledFuture<?> availabilityPollFuture;

  private AvailabilityTask availabilityTask;

  private Set<SourceMonitor> sourceMonitors = new HashSet<>();

  private SecureCxfClientFactory<Wfs> factory;

  private String configurationPid;

  private String forcedFeatureType;

  private List<MetacardTypeEnhancer> metacardTypeEnhancers;

  private List<MetacardMapper> metacardMappers;

  private String srsName;

  private boolean allowRedirects;

  private WfsMetadata<FeatureTypeType> wfsMetadata;

  private FeatureTransformationService featureTransformationService;

  private WfsMetacardTypeRegistry wfsMetacardTypeRegistry;

  private static final String FEATURE_MEMBER_ELEMENT = "featureMember";

  static {
    try (InputStream properties =
        WfsSource.class.getResourceAsStream(DESCRIBABLE_PROPERTIES_FILE)) {
      DESCRIBABLE_PROPERTIES.load(properties);
    } catch (IOException e) {
      LOGGER.error(
          "failed to load describable properties files: {}", DESCRIBABLE_PROPERTIES_FILE, e);
    }
  }

  public WfsSource(
      ClientFactoryFactory clientFactoryFactory,
      EncryptionService encryptionService,
      ScheduledExecutorService scheduler) {
    this.clientFactoryFactory = clientFactoryFactory;
    this.encryptionService = encryptionService;
    wfsMetadata =
        new WfsMetadataImpl<>(
            this::getId,
            this::getCoordinateOrder,
            Collections.singletonList(FEATURE_MEMBER_ELEMENT),
            FeatureTypeType.class);
    this.scheduler = scheduler;
  }

  /**
   * Init is called when the bundle is initially configured.
   *
   * <p>
   *
   * <p>The init process creates a RemoteWfs object using the connection parameters from the
   * configuration.
   */
  @SuppressWarnings("unused")
  public void init() {
    createClientFactory();
    setupAvailabilityPoll();
  }

  @SuppressWarnings({
    "squid:S1172" /* The code parameter is required in blueprint-cm-1.0.7. See https://issues.apache.org/jira/browse/ARIES-1436. */,
    "unused"
  })
  public void destroy(int code) {
    wfsMetacardTypeRegistry.clear();
    availabilityPollFuture.cancel(true);
    scheduler.shutdownNow();
  }

  /**
   * Refresh is called if the bundle configuration is updated.
   *
   * <p>If any of the connection related properties change, an attempt is made to re-connect.
   *
   * @param configuration configuration settings
   */
  public void refresh(Map<String, Object> configuration) {
    LOGGER.trace("WfsSource {}: Refresh called with {}", getId(), configuration);

    setId((String) configuration.get(ID_KEY));
    setWfsUrl((String) configuration.get(WFSURL_KEY));
    setDisableCnCheck((Boolean) configuration.get(DISABLE_CN_CHECK_KEY));
    setAllowRedirects((Boolean) configuration.get(ALLOW_REDIRECTS_KEY));
    setCoordinateOrder((String) configuration.get(COORDINATE_ORDER_KEY));
    setUsername((String) configuration.get(USERNAME_KEY));
    setPassword((String) configuration.get(PASSWORD_KEY));
    setCertAlias((String) configuration.get(CERT_ALIAS_KEY));
    setKeystorePath((String) configuration.get(KEYSTORE_PATH_KEY));
    setSslProtocol((String) configuration.get(SSL_PROTOCOL_KEY));
    setForcedFeatureType((String) configuration.get(FORCED_FEATURE_TYPE_KEY));
    setForceSpatialFilter((String) configuration.get(SPATIAL_FILTER_KEY));
    setNonQueryableProperties((String[]) configuration.get(NON_QUERYABLE_PROPS_KEY));
    setConnectionTimeout((Integer) configuration.get(CONNECTION_TIMEOUT_KEY));
    setReceiveTimeout((Integer) configuration.get(RECEIVE_TIMEOUT_KEY));
    setSrsName((String) configuration.get(SRS_NAME_KEY));

    createClientFactory();
    configureWfsFeatures();

    Integer newPollInterval = (Integer) configuration.get(POLL_INTERVAL_KEY);

    if (!pollInterval.equals(newPollInterval)) {
      LOGGER.trace("Poll Interval was changed for source {}.", getId());
      setPollInterval(newPollInterval);
      availabilityPollFuture.cancel(true);
      setupAvailabilityPoll();
    }
  }

  public void setAllowRedirects(Boolean allowRedirects) {
    this.allowRedirects = allowRedirects;
  }

  /** This method should only be called after all properties have been set. */
  private void createClientFactory() {
    if (StringUtils.isNotBlank(username) && StringUtils.isNotBlank(password)) {
      factory =
          clientFactoryFactory.getSecureCxfClientFactory(
              wfsUrl,
              Wfs.class,
              initProviders(),
              new MarkableStreamInterceptor(),
              this.disableCnCheck,
              this.allowRedirects,
              connectionTimeout,
              receiveTimeout,
              username,
              password);
    } else if (StringUtils.isNotBlank(getCertAlias())
        && StringUtils.isNotBlank(getKeystorePath())) {
      factory =
          clientFactoryFactory.getSecureCxfClientFactory(
              wfsUrl,
              Wfs.class,
              initProviders(),
              new MarkableStreamInterceptor(),
              this.disableCnCheck,
              this.allowRedirects,
              connectionTimeout,
              receiveTimeout,
              getCertAlias(),
              getKeystorePath(),
              getSslProtocol());
    } else {
      factory =
          clientFactoryFactory.getSecureCxfClientFactory(
              wfsUrl,
              Wfs.class,
              initProviders(),
              new MarkableStreamInterceptor(),
              this.disableCnCheck,
              this.allowRedirects,
              connectionTimeout,
              receiveTimeout);
    }
  }

  private List<?> initProviders() {
    // We need to tell the JAXBElementProvider to marshal the GetFeatureType
    // class as an element because it is missing the @XmlRootElement Annotation
    JAXBElementProvider<GetFeatureType> provider = new JAXBElementProvider<>();
    Map<String, String> jaxbClassMap = new HashMap<>();

    // Ensure a namespace is used when the GetFeature request is generated
    String expandedName =
        new QName(Wfs11Constants.WFS_NAMESPACE, Wfs11Constants.GET_FEATURE).toString();
    jaxbClassMap.put(GetFeatureType.class.getName(), expandedName);
    provider.setJaxbElementClassMap(jaxbClassMap);
    provider.setMarshallAsJaxbElement(true);

    return Arrays.asList(
        provider,
        new WfsResponseExceptionMapper(),
        new XmlSchemaMessageBodyReaderWfs11(),
        new WfsMessageBodyReader(featureTransformationService, () -> wfsMetadata));
  }

  private void setupAvailabilityPoll() {
    LOGGER.debug(
        "Setting Availability poll task for {} minute(s) on Source {}", pollInterval, getId());
    WfsSourceAvailabilityCommand command = new WfsSourceAvailabilityCommand();
    long interval = TimeUnit.MINUTES.toMillis(pollInterval);
    if (availabilityPollFuture == null || availabilityPollFuture.isCancelled()) {
      if (availabilityTask == null) {
        availabilityTask = new AvailabilityTask(interval, command, getId());
      } else {
        availabilityTask.setInterval(interval);
      }
      // Run the availability check immediately prior to scheduling it in a thread.
      // This is necessary to allow the catalog framework to have the correct
      // availability when the source is bound
      availabilityTask.run();
      // Run the availability check every 1 second. The actually call to
      // the remote server will only occur if the pollInterval has
      // elapsed.
      availabilityPollFuture =
          scheduler.scheduleWithFixedDelay(
              availabilityTask,
              AvailabilityTask.NO_DELAY,
              AvailabilityTask.ONE_SECOND,
              TimeUnit.SECONDS);
    }
  }

  private WFSCapabilitiesType getCapabilities() {
    WFSCapabilitiesType capabilities = null;
    Wfs wfs = factory.getClient();
    try {
      capabilities = wfs.getCapabilities(new GetCapabilitiesRequest());
    } catch (WfsException wfse) {
      LOGGER.debug(
          WFS_ERROR_MESSAGE + " Received HTTP code '{}' from server for source with id='{}'",
          wfse.getHttpStatus(),
          getId(),
          wfse);
    } catch (WebApplicationException wae) {
      LOGGER.debug(handleWebApplicationException(wae), wae);
    } catch (Exception e) {
      handleClientException(e);
    }
    return capabilities;
  }

  private void configureWfsFeatures() {
    WFSCapabilitiesType capabilities = getCapabilities();

    if (capabilities != null) {
      wfsVersion = capabilities.getVersion();
      List<FeatureTypeType> featureTypes = getFeatureTypes(capabilities);
      List<String> supportedGeo = getSupportedGeo(capabilities);
      buildFeatureFilters(featureTypes, supportedGeo);
    } else {
      LOGGER.info("WfsSource {}: WFS Server did not return any capabilities.", getId());
    }
  }

  private List<FeatureTypeType> getFeatureTypes(WFSCapabilitiesType capabilities) {
    List<FeatureTypeType> featureTypes = capabilities.getFeatureTypeList().getFeatureType();
    if (featureTypes.isEmpty()) {
      LOGGER.debug("WfsSource {}: No feature types found.", getId());
    }
    return featureTypes;
  }

  private List<String> getSupportedGeo(WFSCapabilitiesType capabilities) {
    final List<String> supportedGeoFilters = new ArrayList<>();

    List<SpatialOperatorType> geoTypes =
        capabilities
            .getFilterCapabilities()
            .getSpatialCapabilities()
            .getSpatialOperators()
            .getSpatialOperator();

    supportedGeoFilters.addAll(
        geoTypes.stream().map(geoType -> geoType.getName().value()).collect(Collectors.toList()));

    if (!NO_FORCED_SPATIAL_FILTER.equals(forceSpatialFilter)) {
      return Collections.singletonList(forceSpatialFilter);
    }
    return supportedGeoFilters;
  }

  private void buildFeatureFilters(List<FeatureTypeType> featureTypes, List<String> supportedGeo) {
    Wfs wfs = factory.getClient();

    // Use local Map for metacardtype registrations and once they are populated with latest
    // MetacardTypes, then do actual registration
    Map<String, FeatureMetacardType> mcTypeRegs = new HashMap<>();
    this.featureTypeFilters.clear();

    for (FeatureTypeType featureTypeType : featureTypes) {
      String ftSimpleName = featureTypeType.getName().getLocalPart();

      if (StringUtils.isNotBlank(forcedFeatureType)
          && !StringUtils.equals(forcedFeatureType, ftSimpleName)) {
        continue;
      }

      if (mcTypeRegs.containsKey(ftSimpleName)) {
        LOGGER.debug(
            "WfsSource {}: MetacardType {} is already registered - skipping to next metacard type",
            getId(),
            ftSimpleName);
        continue;
      }

      LOGGER.debug("ftName: {}", ftSimpleName);
      try {
        XmlSchema schema =
            wfs.describeFeatureType(new DescribeFeatureTypeRequest(featureTypeType.getName()));

        if (schema == null) {
          schema =
              wfs.describeFeatureType(
                  new DescribeFeatureTypeRequest(
                      new QName(
                          featureTypeType.getName().getNamespaceURI(),
                          featureTypeType.getName().getLocalPart(),
                          "")));
        }

        if (schema != null) {
          FeatureMetacardType featureMetacardType =
              createFeatureMetacardTypeRegistration(featureTypeType, ftSimpleName, schema);

          MetacardMapper metacardMapper = getMetacardMapper(featureTypeType.getName());
          this.featureTypeFilters.put(
              featureMetacardType.getFeatureType(),
<<<<<<< HEAD
              new WfsFilterDelegate(featureMetacardType, metacardMapper, supportedGeo));
=======
              new WfsFilterDelegate(featureMetacardType, supportedGeo, getCoordinateStrategy()));
>>>>>>> 95f01ee3

          mcTypeRegs.put(ftSimpleName, featureMetacardType);

          ((WfsMetadataImpl<FeatureTypeType>) wfsMetadata).addEntry(featureTypeType);
        }
      } catch (WfsException | IllegalArgumentException wfse) {
        LOGGER.debug(WFS_ERROR_MESSAGE, wfse);
      } catch (WebApplicationException wae) {
        LOGGER.debug(handleWebApplicationException(wae), wae);
      }
    }

    registerFeatureMetacardTypes(mcTypeRegs);

    if (featureTypeFilters.isEmpty()) {
      LOGGER.debug("Wfs Source {}: No Feature Type schemas validated.", getId());
    }
    LOGGER.debug(
        "Wfs Source {}: Number of validated Features = {}", getId(), featureTypeFilters.size());
  }

  private MetacardMapper getMetacardMapper(final QName featureTypeName) {
    final Predicate<MetacardMapper> matchesFeatureType =
        mapper -> mapper.getFeatureType().equals(featureTypeName.toString());
    return metacardMappers
        .stream()
        .filter(matchesFeatureType)
        .findAny()
        .orElseGet(
            () -> {
              LOGGER.debug(
                  "Could not find a MetacardMapper for featureType {}. Returning a default implementation.",
                  featureTypeName);
              return new MetacardMapperImpl();
            });
  }

  private void registerFeatureMetacardTypes(Map<String, FeatureMetacardType> mcTypeRegs) {
    // Unregister all MetacardType services - the DescribeFeatureTypeRequest should
    // have returned all of the most current metacard types that will now be registered.
    // As Source(s) are added/removed from this instance or to other Source(s)
    // that this instance is federated to, the list of metacard types will change.
    // This is done here vs. inside the above loop so that minimal time is spent clearing and
    // registering the MetacardTypes - the concern is that if this registration is too lengthy
    // a query could come in that is handled while the MetacardType registrations are
    // in a state of flux.
    wfsMetacardTypeRegistry.clear();

    List<String> featureNames = new ArrayList<>();
    if (!mcTypeRegs.isEmpty()) {
      for (FeatureMetacardType metacardType : mcTypeRegs.values()) {
        String simpleName = metacardType.getFeatureType().getLocalPart();
        featureNames.add(simpleName);
        wfsMetacardTypeRegistry.registerMetacardType(metacardType, this.getId(), simpleName);
      }
    }

    WfsMetadataImpl wfsMetadataImpl =
        new WfsMetadataImpl<>(
            this::getId, this::getCoordinateOrder, featureNames, FeatureTypeType.class);
    this.wfsMetadata.getDescriptors().forEach(wfsMetadataImpl::addEntry);
    this.wfsMetadata = wfsMetadataImpl;
  }

  private FeatureMetacardType createFeatureMetacardTypeRegistration(
      FeatureTypeType featureTypeType, String ftName, XmlSchema schema) {

    MetacardTypeEnhancer metacardTypeEnhancer =
        metacardTypeEnhancers
            .stream()
            .filter(me -> me.getFeatureName() != null)
            .filter(me -> me.getFeatureName().equalsIgnoreCase(ftName))
            .findAny()
            .orElse(FeatureMetacardType.DEFAULT_METACARD_TYPE_ENHANCER);

    FeatureMetacardType ftMetacard =
        new FeatureMetacardType(
            schema,
            featureTypeType.getName(),
            nonQueryableProperties != null
                ? Arrays.asList(nonQueryableProperties)
                : new ArrayList<>(),
            Wfs11Constants.GML_3_1_1_NAMESPACE,
            metacardTypeEnhancer);

    Dictionary<String, Object> props = new DictionaryMap<>();
    props.put(Metacard.CONTENT_TYPE, new String[] {ftName});

    LOGGER.debug("WfsSource {}: Registering MetacardType: {}", getId(), ftName);

    return ftMetacard;
  }

  @Override
  public SourceResponse query(QueryRequest request) throws UnsupportedQueryException {
    Wfs wfs = factory.getClient();

    Query query = request.getQuery();
    LOGGER.debug("WFS Source {}: Received query: \n{}", getId(), query);

    if (query.getStartIndex() < 1) {
      throw new UnsupportedQueryException(
          "Start Index is one-based and must be an integer greater than 0; should not be ["
              + query.getStartIndex()
              + "]");
    }

    SourceResponseImpl simpleResponse;

    int origPageSize = query.getPageSize();
    if (origPageSize <= 0 || origPageSize > WFS_MAX_FEATURES_RETURNED) {
      origPageSize = WFS_MAX_FEATURES_RETURNED;
    }
    QueryImpl modifiedQuery = new QueryImpl(query);

    int pageNumber = query.getStartIndex() / origPageSize + 1;

    int modifiedPageSize =
        Math.min(
            pageNumber * origPageSize * WFS_QUERY_PAGE_SIZE_MULTIPLIER, WFS_MAX_FEATURES_RETURNED);
    LOGGER.debug("WFS Source {}: modified page size = {}", getId(), modifiedPageSize);
    modifiedQuery.setPageSize(modifiedPageSize);

    GetFeatureType getFeature = buildGetFeatureRequest(modifiedQuery);

    try {
      LOGGER.debug("WFS Source {}: Sending query ...", getId());
      WfsFeatureCollection featureCollection = wfs.getFeature(getFeature);

      if (featureCollection == null) {
        throw new UnsupportedQueryException("Invalid results returned from server");
      }
      availabilityTask.updateLastAvailableTimestamp(System.currentTimeMillis());
      LOGGER.debug(
          "WFS Source {}: Received featureCollection with {} metacards.",
          getId(),
          featureCollection.getFeatureMembers().size());

      // Only return the number of results originally asked for in the
      // query, or the entire list of results if it is smaller than the
      // original page size.
      int numberOfResultsToReturn =
          Math.min(origPageSize, featureCollection.getFeatureMembers().size());
      List<Result> results = new ArrayList<>(numberOfResultsToReturn);

      int stopIndex =
          Math.min(
              origPageSize + query.getStartIndex(),
              featureCollection.getFeatureMembers().size() + 1);

      LOGGER.debug(
          "WFS Source {}: startIndex = {}, stopIndex = {}, origPageSize = {}, pageNumber = {}",
          getId(),
          query.getStartIndex(),
          stopIndex,
          origPageSize,
          pageNumber);

      for (int i = query.getStartIndex(); i < stopIndex; i++) {
        Metacard mc = featureCollection.getFeatureMembers().get(i - 1);
        mc = transform(mc, DEFAULT_WFS_TRANSFORMER_ID);
        Result result = new ResultImpl(mc);
        results.add(result);
        debugResult(result);
      }
      Long totalHits = (long) featureCollection.getFeatureMembers().size();
      simpleResponse = new SourceResponseImpl(request, results, totalHits);
    } catch (WfsException wfse) {
      LOGGER.debug(WFS_ERROR_MESSAGE, wfse);
      throw new UnsupportedQueryException("Error received from WFS Server", wfse);
    } catch (Exception ce) {
      String msg = handleClientException(ce);
      throw new UnsupportedQueryException(msg, ce);
    }

    return simpleResponse;
  }

  private GetFeatureType buildGetFeatureRequest(Query query) throws UnsupportedQueryException {
    List<ContentType> contentTypes = getContentTypesFromQuery(query);
    List<QueryType> queries = new ArrayList<>();

    for (Entry<QName, WfsFilterDelegate> filterDelegateEntry : featureTypeFilters.entrySet()) {
      if (contentTypes.isEmpty()
          || isFeatureTypeInQuery(contentTypes, filterDelegateEntry.getKey().getLocalPart())) {
        QueryType wfsQuery = new QueryType();
        wfsQuery.setTypeName(Collections.singletonList(filterDelegateEntry.getKey()));
        if (StringUtils.isNotBlank(srsName)) {
          wfsQuery.setSrsName(srsName);
        }
        FilterType filter = filterAdapter.adapt(query, filterDelegateEntry.getValue());
        if (filter != null) {
          if (areAnyFiltersSet(filter)) {
            wfsQuery.setFilter(filter);
          }
          queries.add(wfsQuery);
        } else {
          LOGGER.debug(
              "WFS Source {}: {} has an invalid filter.", getId(), filterDelegateEntry.getKey());
        }
      }
    }
    if (!queries.isEmpty()) {

      GetFeatureType getFeatureType = new GetFeatureType();
      getFeatureType.setMaxFeatures(BigInteger.valueOf(query.getPageSize()));
      getFeatureType.getQuery().addAll(queries);
      getFeatureType.setService(Wfs11Constants.WFS);
      getFeatureType.setVersion(Wfs11Constants.VERSION_1_1_0);
      logMessage(getFeatureType);
      return getFeatureType;
    } else {
      throw new UnsupportedQueryException(
          "Unable to build query. No filters could be created from query criteria.");
    }
  }

  private boolean areAnyFiltersSet(FilterType filter) {
    return filter != null
        && (filter.isSetComparisonOps()
            || filter.isSetLogicOps()
            || filter.isSetSpatialOps()
            || filter.isSetId());
  }

  private boolean isFeatureTypeInQuery(
      final List<ContentType> contentTypes, final String featureTypeName) {

    for (ContentType contentType : contentTypes) {
      if (featureTypeName.equalsIgnoreCase(contentType.getName())) {
        return true;
      }
    }
    return false;
  }

  private Metacard transform(Metacard mc, String transformerId) {
    if (mc == null) {
      throw new IllegalArgumentException("Metacard is null");
    }

    ServiceReference[] refs;
    try {
      refs =
          context.getServiceReferences(
              MetadataTransformer.class.getName(),
              "(" + Constants.SERVICE_ID + "=" + transformerId + ")");
    } catch (InvalidSyntaxException e) {
      LOGGER.debug("Invalid transformer ID. Returning original metacard.", e);
      return mc;
    }

    if (refs == null || refs.length == 0) {
      LOGGER.debug("MetadataTransformer not found.  Returning original metacard.");
      return mc;
    } else {
      try {
        MetadataTransformer transformer = (MetadataTransformer) context.getService(refs[0]);
        return transformer.transform(mc);
      } catch (CatalogTransformerException e) {
        LOGGER.debug(
            "Transformation Failed for transformer: {}. Returning original metacard",
            transformerId,
            e);
        return mc;
      }
    }
  }

  private List<ContentType> getContentTypesFromQuery(final Query query) {
    List<ContentType> contentTypes = null;

    try {
      contentTypes = filterAdapter.adapt(query, new ContentTypeFilterDelegate());
    } catch (UnsupportedQueryException e) {
      LOGGER.debug("WFS Source {}: Unable to get content types from query.", getId(), e);
    }

    return contentTypes != null ? contentTypes : new ArrayList<>();
  }

  @Override
  public Set<ContentType> getContentTypes() {
    Set<QName> typeNames = featureTypeFilters.keySet();
    return typeNames
        .stream()
        .map(featureName -> new ContentTypeImpl(featureName.getLocalPart(), getVersion()))
        .collect(Collectors.toSet());
  }

  @Override
  public void maskId(String newSourceId) {
    final String methodName = "maskId";
    LOGGER.trace("ENTERING: {} with sourceId = {}", methodName, newSourceId);

    if (newSourceId != null) {
      super.maskId(newSourceId);
    }

    LOGGER.trace("EXITING: {}", methodName);
  }

  @Override
  public String getDescription() {
    return DESCRIBABLE_PROPERTIES.getProperty(DESCRIPTION);
  }

  @Override
  public String getOrganization() {
    return DESCRIBABLE_PROPERTIES.getProperty(ORGANIZATION);
  }

  @Override
  public String getTitle() {
    return DESCRIBABLE_PROPERTIES.getProperty(TITLE);
  }

  @Override
  public String getVersion() {
    if (StringUtils.isNotBlank(wfsVersion)) {
      return wfsVersion;
    }
    return DESCRIBABLE_PROPERTIES.getProperty(VERSION);
  }

  @Override
  public ResourceResponse retrieveResource(URI uri, Map<String, Serializable> arguments) {
    String html =
        "<html><script type=\"text/javascript\">window.location.replace(\""
            + uri
            + "\");</script></html>";

    Resource resource =
        new ResourceImpl(
            IOUtils.toInputStream(html, StandardCharsets.UTF_8),
            MediaType.TEXT_HTML,
            getId() + " Resource");

    return new ResourceResponseImpl(resource);
  }

  @Override
  public Set<String> getSupportedSchemes() {
    return Collections.emptySet();
  }

  @Override
  public Set<String> getOptions(Metacard metacard) {
    return Collections.emptySet();
  }

  public String getWfsUrl() {
    return wfsUrl;
  }

  public void setWfsUrl(String wfsUrl) {
    this.wfsUrl = wfsUrl;
  }

  public void setUsername(String username) {
    this.username = username;
  }

  public void setPassword(String password) {
    this.password = encryptionService.decryptValue(password);
  }

  public void setDisableCnCheck(Boolean disableCnCheck) {
    this.disableCnCheck = disableCnCheck;
  }

  public void setPollInterval(Integer interval) {
    this.pollInterval = interval;
  }

  public void setConnectionTimeout(Integer timeout) {
    this.connectionTimeout = timeout;
  }

  public Integer getConnectionTimeout() {
    return this.connectionTimeout;
  }

  public void setReceiveTimeout(Integer timeout) {
    this.receiveTimeout = timeout;
  }

  public Integer getReceiveTimeout() {
    return this.receiveTimeout;
  }

  public void setSrsName(String srsName) {
    this.srsName = srsName;
  }

  public String getSrsName() {
    return this.srsName;
  }

  public void setFilterAdapter(FilterAdapter filterAdapter) {
    this.filterAdapter = filterAdapter;
  }

  public void setMetacardTypeEnhancers(List<MetacardTypeEnhancer> metacardTypeEnhancers) {
    this.metacardTypeEnhancers = metacardTypeEnhancers;
  }

  public void setFilterDelgates(Map<QName, WfsFilterDelegate> delegates) {
    this.featureTypeFilters = delegates;
  }

  public void setContext(BundleContext context) {
    this.context = context;
  }

  public void setNonQueryableProperties(String[] newNonQueryableProperties) {
    if (newNonQueryableProperties == null) {
      this.nonQueryableProperties = new String[0];
    } else {
      this.nonQueryableProperties =
          Arrays.copyOf(newNonQueryableProperties, newNonQueryableProperties.length);
    }
  }

  public String getForceSpatialFilter() {
    return forceSpatialFilter;
  }

  public void setForceSpatialFilter(String forceSpatialFilter) {
    this.forceSpatialFilter = forceSpatialFilter;
  }

  private String handleWebApplicationException(WebApplicationException wae) {
    Response response = wae.getResponse();
    WfsException wfsException = new WfsResponseExceptionMapper().fromResponse(response);

    return "Error received from WFS Server " + getId() + "\n" + wfsException.getMessage();
  }

  private String handleClientException(Exception ce) {
    String msg;
    Throwable cause = ce.getCause();
    String sourceId = getId();
    if (cause instanceof WebApplicationException) {
      msg = handleWebApplicationException((WebApplicationException) cause);
    } else if (cause instanceof IllegalArgumentException) {
      msg =
          WFS_ERROR_MESSAGE
              + SOURCE_MSG
              + sourceId
              + "'. The URI '"
              + getWfsUrl()
              + "' does not specify a valid protocol or could not be correctly parsed. "
              + ce.getMessage();
    } else if (cause instanceof SSLHandshakeException) {
      msg =
          WFS_ERROR_MESSAGE
              + SOURCE_MSG
              + sourceId
              + "' with URL '"
              + getWfsUrl()
              + "': "
              + ce.getMessage();
    } else if (cause instanceof ConnectException) {
      msg = WFS_ERROR_MESSAGE + SOURCE_MSG + sourceId + "' may not be running.\n" + ce.getMessage();
    } else {
      msg = WFS_ERROR_MESSAGE + SOURCE_MSG + sourceId + "'\n" + ce;
    }
    LOGGER.debug(msg, ce);
    return msg;
  }

  private void logMessage(GetFeatureType getFeature) {
    if (LOGGER.isDebugEnabled()) {
      try {
        StringWriter writer = new StringWriter();
        JAXBContext contextObj = JAXBContext.newInstance(GetFeatureType.class);

        Marshaller marshallerObj = contextObj.createMarshaller();
        marshallerObj.setProperty(Marshaller.JAXB_FORMATTED_OUTPUT, true);

        marshallerObj.marshal(new ObjectFactory().createGetFeature(getFeature), writer);
        LOGGER.debug("WfsSource {}: {}", getId(), writer);
      } catch (JAXBException e) {
        LOGGER.debug("An error occurred debugging the GetFeature request", e);
      }
    }
  }

  private void debugResult(Result result) {
    if (LOGGER.isDebugEnabled() && result != null && result.getMetacard() != null) {
      StringBuilder sb = new StringBuilder();
      sb.append("\nid:\t").append(result.getMetacard().getId());
      sb.append("\nmetacardType:\t").append(result.getMetacard().getMetacardType());
      if (result.getMetacard().getMetacardType() != null) {
        sb.append("\nmetacardType name:\t")
            .append(result.getMetacard().getMetacardType().getName());
      }
      sb.append("\ncontentType:\t").append(result.getMetacard().getContentTypeName());
      sb.append("\ntitle:\t").append(result.getMetacard().getTitle());
      sb.append("\nsource:\t").append(result.getMetacard().getSourceId());
      sb.append("\nmetadata:\t").append(result.getMetacard().getMetadata());
      sb.append("\nlocation:\t").append(result.getMetacard().getLocation());

      LOGGER.debug("Transform complete. Metacard: {}", sb);
    }
  }

  @Override
  public String getConfigurationPid() {
    return configurationPid;
  }

  @Override
  public void setConfigurationPid(String configurationPid) {
    this.configurationPid = configurationPid;
  }

  public void setForcedFeatureType(String featureType) {
    this.forcedFeatureType = featureType;
  }

  public void setCoordinateOrder(String coordinateOrder) {
    this.coordinateOrder = coordinateOrder;
  }

  @Override
  public boolean isAvailable() {
    return availabilityTask.isAvailable();
  }

  @Override
  public boolean isAvailable(SourceMonitor callback) {
    this.sourceMonitors.add(callback);
    return isAvailable();
  }

  /**
   * Callback class to check the Availability of the WfsSource.
   *
   * <p>NOTE: Ideally, the framework would call isAvailable on the Source and the SourcePoller would
   * have an AvailabilityTask that cached each Source's availability. Until that is done, allow the
   * command to handle the logic of managing availability.
   *
   * @author kcwire
   */
  private class WfsSourceAvailabilityCommand implements AvailabilityCommand {
    private void availabilityChangedToAvailable() {
      LOGGER.debug("WFS source {} is available.", getId());

      for (SourceMonitor monitor : WfsSource.this.sourceMonitors) {
        LOGGER.debug("Notifying source monitor that WFS source {} is available.", getId());
        monitor.setAvailable();
      }
    }

    private void availabilityChangedToUnavailable() {
      LOGGER.debug("WFS source {} is unavailable.", getId());

      for (SourceMonitor monitor : WfsSource.this.sourceMonitors) {
        LOGGER.debug("Notifying source monitor that WFS source {} is unavailable.", getId());
        monitor.setUnavailable();
      }
    }

    @Override
    public boolean isAvailable() {
      LOGGER.debug("Checking availability for source {} ", getId());
      boolean oldAvailability = WfsSource.this.isAvailable();
      // Simple "ping" to ensure the source is responding
      boolean newAvailability = (null != getCapabilities());
      if (oldAvailability != newAvailability) {
        // If the source becomes available, configure it.
        if (newAvailability) {
          availabilityChangedToAvailable();
          configureWfsFeatures();
        } else {
          availabilityChangedToUnavailable();
        }
      }
      return newAvailability;
    }
  }

  public void setFeatureTransformationService(
      FeatureTransformationService featureTransformationService) {
    this.featureTransformationService = featureTransformationService;
  }

  public String getCoordinateOrder() {
    return this.coordinateOrder;
  }

  private CoordinateStrategy getCoordinateStrategy() {
    return LAT_LON_ORDER.equals(coordinateOrder)
        ? new LatLonCoordinateStrategy()
        : new LonLatCoordinateStrategy();
  }

  public void setWfsMetacardTypeRegistry(WfsMetacardTypeRegistry wfsMetacardTypeRegistry) {
    this.wfsMetacardTypeRegistry = wfsMetacardTypeRegistry;
  }

  public void setMetacardMappers(final List<MetacardMapper> metacardMappers) {
    this.metacardMappers = metacardMappers;
  }
}<|MERGE_RESOLUTION|>--- conflicted
+++ resolved
@@ -81,11 +81,6 @@
 import org.codice.ddf.configuration.DictionaryMap;
 import org.codice.ddf.cxf.client.ClientFactoryFactory;
 import org.codice.ddf.cxf.client.SecureCxfClientFactory;
-<<<<<<< HEAD
-import org.codice.ddf.libs.geo.util.GeospatialUtil;
-=======
-import org.codice.ddf.platform.util.StandardThreadFactoryBuilder;
->>>>>>> 95f01ee3
 import org.codice.ddf.spatial.ogc.catalog.MetadataTransformer;
 import org.codice.ddf.spatial.ogc.catalog.common.AvailabilityCommand;
 import org.codice.ddf.spatial.ogc.catalog.common.AvailabilityTask;
@@ -522,11 +517,8 @@
           MetacardMapper metacardMapper = getMetacardMapper(featureTypeType.getName());
           this.featureTypeFilters.put(
               featureMetacardType.getFeatureType(),
-<<<<<<< HEAD
-              new WfsFilterDelegate(featureMetacardType, metacardMapper, supportedGeo));
-=======
-              new WfsFilterDelegate(featureMetacardType, supportedGeo, getCoordinateStrategy()));
->>>>>>> 95f01ee3
+              new WfsFilterDelegate(
+                  featureMetacardType, metacardMapper, supportedGeo, getCoordinateStrategy()));
 
           mcTypeRegs.put(ftSimpleName, featureMetacardType);
 
