--- conflicted
+++ resolved
@@ -121,8 +121,6 @@
                 "If metacard and update each has resource URI, but differ, policy needed to ensure no overwriting occurs",
                 itemPolicy.isEmpty(),
                 is(false));
-<<<<<<< HEAD
-=======
     }
 
     @Test
@@ -143,7 +141,6 @@
 
         assertThat(itemPolicy.get(key), containsInAnyOrder(value));
 
->>>>>>> 4a66ac25
     }
 
     private ResourceUriPolicy getPolicyPlugin(String catalogResourceUri,
