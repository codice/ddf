--- conflicted
+++ resolved
@@ -34,14 +34,8 @@
 import org.xml.sax.SAXException;
 
 /**
-<<<<<<< HEAD
- * @deprecated DDF is moving toward a standalone/solr cloud configuration instead of referencing the
- *     UIs.
+ * @deprecated Removing support for embedded and standalone Solr in the future.
  *     <p>Maintain embedded Solr configuration and schema files.
-=======
- * @deprecated Intrigue and simple search replace this functionality. Maintain embedded Solr
- *     configuration and schema files.
->>>>>>> 849ad35c
  *     <p><i>Note:</i> The corresponding {@link SolrConfig} and {@link IndexSchema} will be
  *     constructed the first time they are retrieved.
  */
