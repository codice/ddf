--- conflicted
+++ resolved
@@ -62,19 +62,11 @@
 
     private String singleLogoutLocation;
 
-<<<<<<< HEAD
     private boolean assertionConsumerServiceURLCheck = true;
-
-    public void setMetadata(String metadata)
-            throws WSSecurityException, XMLStreamException, SAMLException, IOException {
-        MetadataConfigurationParser metadataConfigurationParser = new MetadataConfigurationParser(
-                Collections.singletonList(metadata));
-        entryDescriptions = metadataConfigurationParser.getEntryDescriptions();
-=======
+    
     public void setMetadata(String metadata) {
         this.metadata = metadata;
         entryDescriptions.getAndSet(null);
->>>>>>> 7ba5fc4b
     }
 
     public void setAssertionConsumerServiceURLCheck(boolean assertionConsumerServiceURLCheck) {
