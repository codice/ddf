--- conflicted
+++ resolved
@@ -137,12 +137,7 @@
 
     public IdpEndpoint(String signaturePropertiesPath, String encryptionPropertiesPath,
             EncryptionService encryptionService) {
-<<<<<<< HEAD
-        systemCrypto = new SystemCrypto(signaturePropertiesPath,
-                encryptionPropertiesPath,
-=======
         systemCrypto = new SystemCrypto(encryptionPropertiesPath, signaturePropertiesPath,
->>>>>>> bc31cbd6
                 encryptionService);
     }
 
