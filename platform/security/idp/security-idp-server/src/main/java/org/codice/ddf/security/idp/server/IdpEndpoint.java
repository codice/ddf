--- conflicted
+++ resolved
@@ -19,11 +19,8 @@
 import static ddf.security.samlp.SamlProtocol.REDIRECT_BINDING;
 
 import java.io.IOException;
-<<<<<<< HEAD
 import java.io.UnsupportedEncodingException;
-=======
 import java.io.InputStream;
->>>>>>> 3ba36abc
 import java.net.MalformedURLException;
 import java.net.URI;
 import java.net.URL;
@@ -157,14 +154,6 @@
     }
 
     public void init() {
-<<<<<<< HEAD
-        try {
-            indexHtml = IOUtils.toString(IdpEndpoint.class.getResourceAsStream("/html/index.html"));
-            submitForm = IOUtils.toString(IdpEndpoint.class.getResourceAsStream(
-                    "/templates/submitForm.handlebars"));
-            redirectPage = IOUtils.toString(IdpEndpoint.class.getResourceAsStream(
-                    "/templates/redirect.handlebars"));
-=======
         try (
                 InputStream indexStream = IdpEndpoint.class.getResourceAsStream("/html/index.html");
                 InputStream submitFormStream = IdpEndpoint.class.getResourceAsStream(
@@ -175,7 +164,6 @@
             indexHtml = IOUtils.toString(indexStream);
             submitForm = IOUtils.toString(submitFormStream);
             redirectPage = IOUtils.toString(redirectPageStream);
->>>>>>> 3ba36abc
         } catch (Exception e) {
             LOGGER.error("Unable to load index page for IDP.", e);
         }
@@ -620,16 +608,17 @@
                 .getDefaultX509Identifier());
         certs = systemCrypto.getEncryptionCrypto()
                 .getX509Certificates(cryptoType);
-<<<<<<< HEAD
-        X509Certificate encryptionCert = certs[0];
-        EntityDescriptor entityDescriptor =
-                SamlProtocol.createIdpMetadata(systemBaseUrl.constructUrl("/idp/login", true),
-                        Base64.encodeBase64String(issuerCert.getEncoded()),
-                        Base64.encodeBase64String(encryptionCert.getEncoded()),
-                        nameIdFormats,
-                        systemBaseUrl.constructUrl("/idp/login", true),
-                        systemBaseUrl.constructUrl("/idp/login", true),
-                        null);
+        X509Certificate encryptionCert = null;
+        if (certs != null && certs.length > 0) {
+            encryptionCert = certs[0];
+        }
+        EntityDescriptor entityDescriptor = SamlProtocol.createIdpMetadata(
+                systemBaseUrl.constructUrl("/idp/login", true), Base64.encodeBase64String(
+                        issuerCert != null ? issuerCert.getEncoded() : new byte[0]),
+                Base64.encodeBase64String(
+                        encryptionCert != null ? encryptionCert.getEncoded() : new byte[0]),
+                nameIdFormats, systemBaseUrl.constructUrl("/idp/login", true),
+                systemBaseUrl.constructUrl("/idp/login", true), null);
         Document doc = DOMUtils.createDocument();
         doc.appendChild(doc.createElement("root"));
         return Response.ok(DOM2Writer.nodeToString(OpenSAMLUtil.toDom(entityDescriptor,
@@ -880,19 +869,6 @@
     private Response getSamlRedirectResponse(XMLObject samlResponse, String targetUrl,
             String relayState)
             throws IOException, SimpleSign.SignatureException, WSSecurityException {
-=======
-        X509Certificate encryptionCert = null;
-        if (certs != null && certs.length > 0) {
-            encryptionCert = certs[0];
-        }
-        EntityDescriptor entityDescriptor = SamlProtocol.createIdpMetadata(
-                systemBaseUrl.constructUrl("/idp/login", true), Base64.encodeBase64String(
-                        issuerCert != null ? issuerCert.getEncoded() : new byte[0]),
-                Base64.encodeBase64String(
-                        encryptionCert != null ? encryptionCert.getEncoded() : new byte[0]),
-                nameIdFormats, systemBaseUrl.constructUrl("/idp/login", true),
-                systemBaseUrl.constructUrl("/idp/login", true), null);
->>>>>>> 3ba36abc
         Document doc = DOMUtils.createDocument();
         doc.appendChild(doc.createElement("root"));
         URI location = signSamlGetResponse(samlResponse, targetUrl, relayState);
