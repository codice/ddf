--- conflicted
+++ resolved
@@ -44,25 +44,17 @@
         <dependency>
             <groupId>org.eclipse.jetty.websocket</groupId>
             <artifactId>websocket-servlet</artifactId>
-<<<<<<< HEAD
             <version>${jetty.version}</version>
-=======
-            <version>9.4.57.v20241219</version>
->>>>>>> d9efdb92
         </dependency>
         <dependency>
             <groupId>org.eclipse.jetty.websocket</groupId>
             <artifactId>websocket-common</artifactId>
-<<<<<<< HEAD
             <version>${jetty.version}</version>
         </dependency>
         <dependency>
             <groupId>org.eclipse.jetty.websocket</groupId>
             <artifactId>websocket-api</artifactId>
             <version>${jetty.version}</version>
-=======
-            <version>9.4.57.v20241219</version>
->>>>>>> d9efdb92
         </dependency>
     </dependencies>
     <build>
