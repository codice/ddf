--- conflicted
+++ resolved
@@ -1,95 +1,26 @@
-/*global define*/
+var MetacardRow = Backbone.View.extend({
+    tagName: "tr",
+    events: {
+        'click .metacardLink' : 'viewMetacard'
+    },
+    render: function() {
+        this.$el.html(ich.resultListItem(this.model.toJSON()));
+        return this;
+    },
+    viewMetacard: function() {
+        //do something to view the metacard, worry about that later
+        var geometry = this.model.get("metacard").get("geometry");
+        mapView.flyToLocation(geometry);
+    },
+    close: function() {
+        this.remove();
+        this.stopListening();
+        this.unbind();
+        this.model.unbind();
+        this.model.destroy();
+    }
+});
 
-<<<<<<< HEAD
-define(function (require) {
-    "use strict";
-    var $ = require('jquery'),
-        Backbone = require('backbone'),
-        _ = require('underscore'),
-        ich = require('icanhaz'),
-        MetaCardListView = {};
-
-    ich.addTemplate('resultListItem', require('text!templates/resultListItem.handlebars'));
-    ich.addTemplate('resultListTemplate', require('text!templates/resultList.handlebars'));
-
-
-    MetaCardListView.MetacardRow = Backbone.View.extend({
-        tagName: "tr",
-        events: {
-            'click .metacardLink': 'viewMetacard'
-        },
-
-        initialize: function (options) {
-            this.mapView = options.mapView;
-        },
-        render: function () {
-            this.$el.html(ich.resultListItem(this.model.toJSON()));
-            return this;
-        },
-        viewMetacard: function () {
-            //do something to view the metacard, worry about that later
-            var geometry = this.model.get("metacard").get("geometry");
-            this.mapView.flyToLocation(geometry);
-        },
-        close: function() {
-            this.remove();
-            this.stopListening();
-            this.unbind();
-            this.model.unbind();
-            this.model.destroy();
-        }
-    });
-
-    MetaCardListView.MetacardTable = Backbone.View.extend({
-
-        initialize: function (options) {
-            _.bindAll(this, 'appendCard', 'render', 'removeCard', 'changeCard');
-            this.collection.bind("add", this.appendCard);
-            this.collection.bind("remove", this.removeCard);
-            this.collection.bind("change", this.changeCard);
-            this.metacardRows = [];
-            this.mapView = options.mapView;
-        },
-        render: function () {
-            var m = null,
-                newRow = null,
-                mapView = this.mapView,
-                metaCardRows = this.metacardRows,
-                view = this;
-            this.collection.each(function (model) {
-                newRow = new MetaCardListView.MetacardRow({model: model, mapView : mapView});
-                metaCardRows.push(newRow);
-                view.$el.append(newRow.render().el);
-            });
-            return this;
-        },
-        appendCard: function (card) {
-            var newRow = new MetaCardListView.MetacardRow({model: card.metacard, mapView : this.mapView});
-            this.metacardRows.push(newRow);
-            this.$el.append(newRow.render().el);
-        },
-        removeCard: function (card) {
-            var i = null;
-            for (i in this.metacardRows) {
-                if (this.metacardRows[i].model.id === card.id) {
-                    this.metacardRows[i].remove();
-                    this.metacardRows.splice(i, 1);
-                    break;
-                }
-            }
-        },
-        changeCard: function (change) {
-            this.removeCard(change);
-            this.appendCard(new MetaCardListView.Metacard(change.attributes));
-        },
-        close: function() {
-            var i;
-            this.remove();
-            this.stopListening();
-            this.unbind();
-            this.collection.unbind();
-            _.invoke(this.metacardRows, 'close');
-=======
 var MetacardTable = Backbone.View.extend({
     metacardRows: [],
     initialize: function(){
@@ -116,57 +47,24 @@
         }
     }
 });
->>>>>>> 2ac5c64e
 
+var MetacardListView = Backbone.View.extend({
+    tagName: "div id='resultPage' class='height-full'",
+    events: {
+        'click .load-more-link': 'loadMoreResults'
+    },
+    initialize: function(options) {
+        _.bindAll(this, "render", "loadMoreResults");
+        //options should be -> { results: results, mapView: mapView }
+        if(options && options.result)
+        {
+            this.model = options.result;
         }
-        
-    });
-
-    MetaCardListView.MetacardListView = Backbone.View.extend({
-        tagName: "div id='resultPage' class='height-full'",
-        events: {
-            'click .load-more-link': 'loadMoreResults'
-        },
-        initialize: function(options) {
-            _.bindAll(this, "render", "loadMoreResults");
-            //options should be -> { results: results, mapView: mapView }
-            if(options && options.result)
-            {
-                this.model = options.result;
-            }
-            if(options && options.mapView)
-            {
-                //we can control what results are displayed on the map as we page
-                this.mapView = options.mapView;
-            }
-            this.listenTo(this.model, 'change', this.render);
-        },
-        render: function() {
-            this.$el.html(ich.resultListTemplate(this.model.toJSON()));
-            var metacardTable = new MetaCardListView.MetacardTable({
-                collection: this.model.get("results"),
-                el: this.$(".resultTable").children("tbody"),
-                mapView : this.mapView
-            });
-            metacardTable.render();
-            this.metacardTable = metacardTable;
-            return this;
-        },
-        close: function() {
-            this.remove();
-            this.stopListening();
-            this.unbind();
-            this.model.unbind();
-            this.model.destroy();
-            this.metacardTable.close();
-        },
-        loadMoreResults: function() {
-            this.model.loadMoreResults();
+        if(options && options.mapView)
+        {
+            //we can control what results are displayed on the map as we page
+            this.mapView = options.mapView;
         }
-<<<<<<< HEAD
-    });
-    return MetaCardListView;
-=======
         this.listenTo(this.model, 'change', this.render);
     },
     render: function() {
@@ -196,5 +94,4 @@
     loadMoreResults: function() {
         this.model.loadMoreResults();
     }
->>>>>>> 2ac5c64e
 });