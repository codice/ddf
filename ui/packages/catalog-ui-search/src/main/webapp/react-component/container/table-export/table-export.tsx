--- conflicted
+++ resolved
@@ -169,12 +169,9 @@
             this.state.exportSize,
             this.props.selectionInterface
           ),
-<<<<<<< HEAD
           count: getCount(this.state.exportSize, this.props.selectionInterface),
           sorts: getSorts(this.props.selectionInterface),
-=======
           srcs: getSrcs(this.props.selectionInterface),
->>>>>>> a888fb0e
         }
         const response = await exportDataAs(url, payload, 'application/json')
 
