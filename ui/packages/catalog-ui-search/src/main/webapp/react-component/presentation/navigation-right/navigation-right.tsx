/**
 * Copyright (c) Codice Foundation
 *
 * This is free software: you can redistribute it and/or modify it under the terms of the GNU Lesser
 * General Public License as published by the Free Software Foundation, either version 3 of the
 * License, or any later version.
 *
 * This program is distributed in the hope that it will be useful, but WITHOUT ANY WARRANTY; without
 * even the implied warranty of MERCHANTABILITY or FITNESS FOR A PARTICULAR PURPOSE. See the GNU
 * Lesser General Public License for more details. A copy of the GNU Lesser General Public License
 * is distributed along with this program and can be found at
 * <http://www.gnu.org/licenses/lgpl.html>.
 *
 **/
import * as React from 'react'
import styled, { css } from 'styled-components'
import { transparentize } from 'polished'
import { keyframes } from 'styled-components'
import { CustomElement } from '../../styles/mixins'

export interface Props {
  username: string
  hasUnseenNotifications: boolean
  isGuest: boolean
}

const navigationRightUserIcon = '1rem'
const unseenNotifications = keyframes`
<<<<<<< HEAD
    0% {
        opacity: ${props => props.theme.minimumOpacity};
    }
    100% {
        opacity: 1;
    }
=======
  0% {
    opacity: ${props => props.theme.minimumOpacity};
    transform: scale(1);
  }
  100% {
    opacity: 1;
    transform: scale(1.2);
  }
>>>>>>> bdae7058
`

const Root = styled<Props, 'div'>('div')`
  ${CustomElement} white-space: nowrap;
  overflow: hidden;

  .navigation-item {
    display: inline-block;
    width: ${props => props.theme.minimumButtonSize};
    height: 100%;
    text-align: center;
    vertical-align: top;
    line-height: inherit;
  }

  .navigation-item.item-user {
    padding: 0px ${props => props.theme.minimumSpacing};
    max-width: 9rem + ${navigationRightUserIcon};
    width: auto;
    overflow: hidden;
    text-overflow: ellipsis;
    border-left: solid 1px ${transparentize(0.8, '#ffffff')};
  }

  .alerts-badge {
    position: absolute;
    font-size: ${props => props.theme.minimumFontSize};
    top: 35%;
    transform: scale(0) translateY(-50%);
    transition: transform ${props => props.theme.coreTransitionTime} ease-in-out;
    color: ${props => props.theme.warningColor};
  }

  .item-alerts {
    transition: transform 4 * ${props => props.theme.coreTransitionTime}
      ease-in-out;
    transform: scale(1);
  }

  .user-unique {
    white-space: nowrap;
    vertical-align: top;
    position: relative;
  }

  .user-unique span:first-of-type {
    display: inline-block;
    text-overflow: ellipsis;
    vertical-align: top;
    width: ${navigationRightUserIcon};
    padding: 0 ${navigationRightUserIcon};
  }

  .user-unique span:nth-of-type(2) {
    display: inline-block;
    overflow: hidden;
    max-width: calc(9rem - ${navigationRightUserIcon});
    padding: 0 ${navigationRightUserIcon} 0 0;
  }

  ${props => {
    if (props.hasUnseenNotifications) {
<<<<<<< HEAD
      return `
        .item-alerts {
          opacity: 1;
          animation: ${unseenNotifications} ${props.theme.multiple(
        4,
        props.theme.coreTransitionTime,
        's'
      )} 5 alternate ease-in-out;    
        }

        .alerts-badge {
            transform: scale(1) translateY(-50%);
=======
      return css`
        .item-alerts {
          opacity: 1;
          animation: ${unseenNotifications}
            ${props.theme.multiple(4, props.theme.coreTransitionTime, 's')} 5
            alternate ease-in-out;
          transform: scale(1.2);
        }

        .alerts-badge {
          transform: scale(1) translateY(-50%);
>>>>>>> bdae7058
        }
      `
    }
  }};
`

import ExtensionPoints from '../../../extension-points'

export default function NavigationRight(props: Props) {
  return (
    <Root {...props}>
      {ExtensionPoints.navigationRight.map((Component: any, i: number) => (
        <Component key={i} />
      ))}
    </Root>
  )
}<|MERGE_RESOLUTION|>--- conflicted
+++ resolved
@@ -26,23 +26,12 @@
 
 const navigationRightUserIcon = '1rem'
 const unseenNotifications = keyframes`
-<<<<<<< HEAD
-    0% {
-        opacity: ${props => props.theme.minimumOpacity};
-    }
-    100% {
-        opacity: 1;
-    }
-=======
   0% {
     opacity: ${props => props.theme.minimumOpacity};
-    transform: scale(1);
   }
   100% {
     opacity: 1;
-    transform: scale(1.2);
   }
->>>>>>> bdae7058
 `
 
 const Root = styled<Props, 'div'>('div')`
@@ -105,32 +94,16 @@
 
   ${props => {
     if (props.hasUnseenNotifications) {
-<<<<<<< HEAD
-      return `
-        .item-alerts {
-          opacity: 1;
-          animation: ${unseenNotifications} ${props.theme.multiple(
-        4,
-        props.theme.coreTransitionTime,
-        's'
-      )} 5 alternate ease-in-out;    
-        }
-
-        .alerts-badge {
-            transform: scale(1) translateY(-50%);
-=======
       return css`
         .item-alerts {
           opacity: 1;
           animation: ${unseenNotifications}
             ${props.theme.multiple(4, props.theme.coreTransitionTime, 's')} 5
             alternate ease-in-out;
-          transform: scale(1.2);
         }
 
         .alerts-badge {
           transform: scale(1) translateY(-50%);
->>>>>>> bdae7058
         }
       `
     }
