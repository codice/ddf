--- conflicted
+++ resolved
@@ -290,17 +290,12 @@
     let value = Common.duplicate(this.model.get('value'))
     const currentComparator = this.model.get('comparator')
     value = this.transformValue(value, currentComparator)
-<<<<<<< HEAD
     const type = this.model.get('type')
-
-    const propertyJSON = generatePropertyJSON(value, type, currentComparator)
-=======
     const propertyJSON = generatePropertyJSON(
       value,
       this.model.get('type'),
       currentComparator
     )
-    let type = this.model.get('type')
 
     if (this.options.suggester && propertyJSON.enum === undefined) {
       this.options.suggester(propertyJSON).then(suggestions => {
@@ -319,13 +314,6 @@
         }
       })
     }
->>>>>>> 6fe7b737
-    const ViewToUse = determineView(currentComparator)
-    this.filterInput.show(
-      new ViewToUse({
-        model: new PropertyModel(propertyJSON),
-      })
-    )
 
     var isEditing = this.$el.hasClass('is-editing')
     if (isEditing) {
@@ -354,7 +342,8 @@
     const type = this.comparatorToCQL()[comparator]
 
     if (comparator === 'NEAR') {
-      return CQLUtils.generateFilterForFilterFunction('proximity', [
+      return CQLUtils.generateFilterForFilterFunctio
+      \n('proximity', [
         property,
         value.distance,
         value.value,
