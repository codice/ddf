/*global define*/

define(function (require) {
    "use strict";
    var $ = require('jquery'),
        Backbone = require('backbone'),
        _ = require('underscore'),
        MetaCard = {};

    require('backbonerelational');
    MetaCard.Geometry = Backbone.RelationalModel.extend({

});

    MetaCard.Properties = Backbone.RelationalModel.extend({

});

    MetaCard.Metacard = Backbone.RelationalModel.extend({
    relations: [
        {
            type: Backbone.HasOne,
            key: 'geometry',
            relatedModel: MetaCard.Geometry
        },
        {
            type: Backbone.HasOne,
            key: 'properties',
            relatedModel: MetaCard.Properties
        }
    ]
});

    MetaCard.MetacardResult = Backbone.RelationalModel.extend({
    relations: [{
        type: Backbone.HasOne,
        key: 'metacard',
        relatedModel: MetaCard.Metacard
    }]
});

    MetaCard.MetacardList = Backbone.Collection.extend({
    model: MetaCard.MetacardResult
});

    MetaCard.SearchResult = Backbone.RelationalModel.extend({
    relations: [{
        type: Backbone.HasMany,
        key: 'results',
        relatedModel: MetaCard.MetacardResult,
        collectionType: MetaCard.MetacardList
    }],
<<<<<<< HEAD
    url: "/services/catalog/query"
});

    return MetaCard;

=======
    url: "/services/catalog/query",
    loadMoreResults: function() {
        var dosomething = null;
    }
>>>>>>> ba905ba4
});<|MERGE_RESOLUTION|>--- conflicted
+++ resolved
@@ -50,16 +50,11 @@
         relatedModel: MetaCard.MetacardResult,
         collectionType: MetaCard.MetacardList
     }],
-<<<<<<< HEAD
-    url: "/services/catalog/query"
-});
-
-    return MetaCard;
-
-=======
     url: "/services/catalog/query",
     loadMoreResults: function() {
         var dosomething = null;
     }
->>>>>>> ba905ba4
+});
+    return MetaCard;
+
 });