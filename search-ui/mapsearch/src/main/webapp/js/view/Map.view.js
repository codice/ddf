/*global define*/

define(function(require) {
    "use strict";
    var $ = require('jquery'), Backbone = require('backbone'), _ = require('underscore'), SceneMode = require('cesium/Scene/SceneMode'), Cartographic = require('cesium/Core/Cartographic'), OpenStreetMapImageryProvider = require('cesium/Scene/OpenStreetMapImageryProvider'), LabelCollection = require('cesium/Scene/LabelCollection'), GeoJsonDataSource = require('cesium/DynamicScene/GeoJsonDataSource'), ScreenSpaceEventHandler = require('cesium/Core/ScreenSpaceEventHandler'), CesiumMath = require('cesium/Core/Math'), ScreenSpaceEventType = require('cesium/Core/ScreenSpaceEventType'), CameraFlightPath = require('cesium/Scene/CameraFlightPath'), Extent = require('cesium/Core/Extent'), CesiumViewer = require('cesium/Widgets/Viewer/Viewer'), MapView = Backbone.View
            .extend({
                initialize : function(options) {
                    _.bindAll(this, "render", "createResultsOnMap",
                            "addAdditionalLayers", "flyToLocation");
                },
                render : function() {
                    this.mapViewer = this.createMap('cesiumContainer');
                    this.createPicker(this.mapViewer.scene,
                            this.mapViewer.centralBody.getEllipsoid());
                    this.addAdditionalLayers(this.mapViewer.centralBody
                            .getImageryLayers());
                    return this;
                },
                createResultsOnMap : function(options) {
                    var startAt, finishAt, i, metacardResult, metacard, jsonDataSource;
                    this.model = options;
                    // if(options && options.result)
                    // {
                    // this.model = options.result;
                    // }
                    if (options && options.startIndex) {
                        startAt = options.startIndex;
                    } else {
                        startAt = 0;
                    }
                    finishAt = startAt + this.model.get("itemsPerPage") - 1;
                    // TODO: need to do some of this initialization in
                    // ViewSwitcher
                    this.mapViewer.dataSources.removeAll();

                    // defaultPoint = jsonDataSource.defaultPoint;
                    // defaultLine = jsonDataSource.defaultLine;
                    // defaultPolygon = jsonDataSource.defaultPolygon;
                    // billboard = new DynamicBillboard();
                    // billboard.image = new
                    // ConstantProperty('images/Billboard.png');
                    // defaultPoint.billboard = billboard;
                    // defaultLine.billboard = billboard;
                    // defaultPolygon.billboard = billboard;

                    for (i = startAt; i <= finishAt; i++) {

                        // this object contains the metacard and the relevance
                        metacardResult = this.model.get("results").at(i);
                        if (metacardResult) {
                            jsonDataSource = new GeoJsonDataSource();

                            // jsonDataSource.load(testGeoJson, 'Test JSON');
                            metacard = metacardResult.get("metacard");
                            jsonDataSource.load(metacard.toJSON(), metacard
                                    .get("properties").get("title"));

                            this.mapViewer.dataSources.add(jsonDataSource);
                        }
                    }
                },
                createMap : function(mapDivId) {
                    var viewer;
                    viewer = new CesiumViewer(mapDivId, {
                        // Start in Columbus Viewer
                        // sceneMode : Cesium.SceneMode.COLUMBUS_VIEW,
                        sceneMode : SceneMode.SCENE3D,
                        animation : false,
                        fullscreenButton : false,
                        timeline : false,

                        // Hide the base layer picker for OpenStreetMaps
                        baseLayerPicker : false,
                        // Use OpenStreetMaps
                        imageryProvider : new OpenStreetMapImageryProvider({
                            url : 'http://tile.openstreetmap.org/'
                        })
                    });
                    return viewer;
                },
                createPicker : function(scene, ellipsoid) {
                    var labels, label, handler, cartesian, cartographic;
                    labels = new LabelCollection();
                    label = labels.add();
                    scene.getPrimitives().add(labels);

                    // Mouse over the globe to see the cartographic position
                    handler = new ScreenSpaceEventHandler(scene.getCanvas());
                    handler.setInputAction(function(movement) {
                        cartesian = scene.getCamera().controller.pickEllipsoid(
                                movement.endPosition, ellipsoid);
                        if (cartesian) {
                            cartographic = ellipsoid
                                    .cartesianToCartographic(cartesian);
                            label.setShow(true);
                            label.setText('('
                                    + CesiumMath.toDegrees(
                                            cartographic.longitude).toFixed(2)
                                    + ', '
                                    + CesiumMath.toDegrees(
                                            cartographic.latitude).toFixed(2)
                                    + ')');
                            label.setPosition(cartesian);
                        } else {
                            label.setText('');
                        }
                    }, ScreenSpaceEventType.MOUSE_MOVE);

                },
                addAdditionalLayers : function(imageryLayerCollection) {
                    // this.addAddtionalLayer(imageryLayerCollection, new
                    // Cesium.TileMapServiceImageryProvider({
                    // url: 'http://cesium.agi.com/blackmarble',
                    // maximumLevel: 8,
                    // credit: 'Black Marble imagery courtesy NASA Earth
                    // Observatory'
                    // }));

                    // dev.virtualearth.net

                    /*
                     * TODO: install and use proxy for WMS to resolve cross
                     * domain restrictions
                     * this._addAddtionalLayer(imageryLayerCollection, new
                     * Cesium.WebMapServiceImageryProvider({ url:
                     * 'https://home2.gvs.dev/OGCOverlay/wms', layers : 'gvs',
                     * parameters : { transparent : 'true', format : 'image/png' }
                     * }));
                     * 
                     */
                },
                addAddtionalLayer : function(imageryLayerCollection,
                        imageryProvider) {
                    var layer;

                    layer = imageryLayerCollection
                            .addImageryProvider(imageryProvider);

                    layer.alpha = 0.5;
                    layer.brightness = 2.0;
                },
                flyToLocation : function(geometry) {
                    var i, destination, flight, extent, cartArray = [];

                    //polygon
                    if (geometry.get("coordinates").length === 1
                            && geometry.get("coordinates")[0].length > 1) {
                        for (i in geometry.get("coordinates")[0]) {
                            cartArray.push(Cartographic.fromDegrees(geometry
                                    .get("coordinates")[0][i][0], geometry
                                    .get("coordinates")[0][i][1], 15000.0));
                        }
                        extent = Extent.fromCartographicArray(cartArray);
                        flight = CameraFlightPath.createAnimationExtent(
                                this.mapViewer.scene, {
                                    destination : extent
                                });
                    } else {
                        destination = Cartographic.fromDegrees(geometry
                                .get("coordinates")[0], geometry
                                .get("coordinates")[1], 15000.0);
                        flight = CameraFlightPath.createAnimationCartographic(
                                this.mapViewer.scene, {
                                    destination : destination
                                });
                    }

                    this.mapViewer.scene.getAnimations().add(flight);
                }
            });
<<<<<<< HEAD
=======
            return viewer;
        },
        createPicker: function (scene, ellipsoid) {
            var labels, label, handler, cartesian, cartographic;
            labels = new LabelCollection();
            label = labels.add();
            scene.getPrimitives().add(labels);

            // Mouse over the globe to see the cartographic position
            handler = new ScreenSpaceEventHandler(scene.getCanvas());
            handler.setInputAction(function (movement) {
                cartesian = scene.getCamera().controller.pickEllipsoid(movement.endPosition, ellipsoid);
                if (cartesian) {
                    cartographic = ellipsoid.cartesianToCartographic(cartesian);
                    label.setShow(true);
                    label.setText('(' + CesiumMath.toDegrees(cartographic.longitude).toFixed(2) + ', ' + CesiumMath.toDegrees(cartographic.latitude).toFixed(2) + ')');
                    label.setPosition(cartesian);
                } else {
                    label.setText('');
                }
            }, ScreenSpaceEventType.MOUSE_MOVE);

        },
        addAdditionalLayers: function (imageryLayerCollection) {
//        this.addAddtionalLayer(imageryLayerCollection, new Cesium.TileMapServiceImageryProvider({
//            url: 'http://cesium.agi.com/blackmarble',
//            maximumLevel: 8,
//            credit: 'Black Marble imagery courtesy NASA Earth Observatory'
//        }));

            //dev.virtualearth.net

            /* TODO: install and use proxy for WMS to resolve cross domain restrictions
             this._addAddtionalLayer(imageryLayerCollection, new Cesium.WebMapServiceImageryProvider({
             url: 'https://home2.gvs.dev/OGCOverlay/wms',
             layers : 'gvs',
             parameters : {
             transparent : 'true',
             format : 'image/png'
             }
             }));

             */
        },
        addAddtionalLayer: function (imageryLayerCollection, imageryProvider) {
            var layer;

            layer = imageryLayerCollection.addImageryProvider(imageryProvider);

            layer.alpha = 0.5;
            layer.brightness = 2.0;
        },
        flyToLocation: function (geometry) {
            var destination, flight, extent;

            //polygon
            if (geometry.get("coordinates").length === 1 && geometry.get("coordinates")[0].length > 1) {

                var cartArray = _.map(geometry.get("coordinates")[0], function(coordinate){
                   return Cartographic.fromDegrees(coordinate[0], coordinate[1], 15000.0);
                });

                extent = Extent.fromCartographicArray(cartArray);
                flight = CameraFlightPath.createAnimationExtent(this.mapViewer.scene, {
                    destination: extent
                });
            }
            else {
                destination = Cartographic.fromDegrees(geometry.get("coordinates")[0], geometry.get("coordinates")[1], 15000.0);
                flight = CameraFlightPath.createAnimationCartographic(this.mapViewer.scene, {
                    destination: destination
                });
            }


            this.mapViewer.scene.getAnimations().add(flight);
        }
    });
>>>>>>> 2b4ad8a0
    return MapView;

});<|MERGE_RESOLUTION|>--- conflicted
+++ resolved
@@ -1,175 +1,91 @@
 /*global define*/
 
-define(function(require) {
+define(function (require) {
     "use strict";
-    var $ = require('jquery'), Backbone = require('backbone'), _ = require('underscore'), SceneMode = require('cesium/Scene/SceneMode'), Cartographic = require('cesium/Core/Cartographic'), OpenStreetMapImageryProvider = require('cesium/Scene/OpenStreetMapImageryProvider'), LabelCollection = require('cesium/Scene/LabelCollection'), GeoJsonDataSource = require('cesium/DynamicScene/GeoJsonDataSource'), ScreenSpaceEventHandler = require('cesium/Core/ScreenSpaceEventHandler'), CesiumMath = require('cesium/Core/Math'), ScreenSpaceEventType = require('cesium/Core/ScreenSpaceEventType'), CameraFlightPath = require('cesium/Scene/CameraFlightPath'), Extent = require('cesium/Core/Extent'), CesiumViewer = require('cesium/Widgets/Viewer/Viewer'), MapView = Backbone.View
-            .extend({
-                initialize : function(options) {
-                    _.bindAll(this, "render", "createResultsOnMap",
-                            "addAdditionalLayers", "flyToLocation");
-                },
-                render : function() {
-                    this.mapViewer = this.createMap('cesiumContainer');
-                    this.createPicker(this.mapViewer.scene,
-                            this.mapViewer.centralBody.getEllipsoid());
-                    this.addAdditionalLayers(this.mapViewer.centralBody
-                            .getImageryLayers());
-                    return this;
-                },
-                createResultsOnMap : function(options) {
-                    var startAt, finishAt, i, metacardResult, metacard, jsonDataSource;
-                    this.model = options;
-                    // if(options && options.result)
-                    // {
-                    // this.model = options.result;
-                    // }
-                    if (options && options.startIndex) {
-                        startAt = options.startIndex;
-                    } else {
-                        startAt = 0;
-                    }
-                    finishAt = startAt + this.model.get("itemsPerPage") - 1;
-                    // TODO: need to do some of this initialization in
-                    // ViewSwitcher
-                    this.mapViewer.dataSources.removeAll();
+    var $ = require('jquery'),
+        Backbone = require('backbone'),
+        _ = require('underscore'),
+        SceneMode = require('cesium').SceneMode,
+        Cartographic = require('cesium').Cartographic,
+        OpenStreetMapImageryProvider = require('cesium').OpenStreetMapImageryProvider,
+        LabelCollection  = require('cesium').LabelCollection,
+        GeoJsonDataSource = require('cesium').GeoJsonDataSource,
+        ScreenSpaceEventHandler = require('cesium').ScreenSpaceEventHandler,
+        CesiumMath = require('cesium').Math,
+        ScreenSpaceEventType = require('cesium').ScreenSpaceEventType,
+        CameraFlightPath = require('cesium').CameraFlightPath,
+        Extent = require('cesium').Extent,
 
-                    // defaultPoint = jsonDataSource.defaultPoint;
-                    // defaultLine = jsonDataSource.defaultLine;
-                    // defaultPolygon = jsonDataSource.defaultPolygon;
-                    // billboard = new DynamicBillboard();
-                    // billboard.image = new
-                    // ConstantProperty('images/Billboard.png');
-                    // defaultPoint.billboard = billboard;
-                    // defaultLine.billboard = billboard;
-                    // defaultPolygon.billboard = billboard;
+        CesiumViewer = require('cesium').Viewer,
 
-                    for (i = startAt; i <= finishAt; i++) {
+        MapView = Backbone.View.extend({
+        initialize: function (options) {
+            _.bindAll(this, "render", "createResultsOnMap", "addAdditionalLayers", "flyToLocation");
+        },
+        render: function () {
+            this.mapViewer = this.createMap('cesiumContainer');
+            this.createPicker(this.mapViewer.scene, this.mapViewer.centralBody.getEllipsoid());
+            this.addAdditionalLayers(this.mapViewer.centralBody.getImageryLayers());
+            return this;
+        },
+        createResultsOnMap: function (options) {
+            var startAt, finishAt, i, metacardResult, metacard, jsonDataSource;
+            this.model = options;
+//        if(options && options.result)
+//        {
+//            this.model = options.result;
+//        }
+            if (options && options.startIndex) {
+                startAt = options.startIndex;
+            }
+            else {
+                startAt = 0;
+            }
+            finishAt = startAt + this.model.get("itemsPerPage") - 1;
+            // TODO: need to do some of this initialization in ViewSwitcher
+            this.mapViewer.dataSources.removeAll();
 
-                        // this object contains the metacard and the relevance
-                        metacardResult = this.model.get("results").at(i);
-                        if (metacardResult) {
-                            jsonDataSource = new GeoJsonDataSource();
+            //defaultPoint = jsonDataSource.defaultPoint;
+            //defaultLine = jsonDataSource.defaultLine;
+            //defaultPolygon = jsonDataSource.defaultPolygon;
+            //billboard = new DynamicBillboard();
+            //billboard.image = new ConstantProperty('images/Billboard.png');
+            //defaultPoint.billboard = billboard;
+            //defaultLine.billboard = billboard;
+            //defaultPolygon.billboard = billboard;
 
-                            // jsonDataSource.load(testGeoJson, 'Test JSON');
-                            metacard = metacardResult.get("metacard");
-                            jsonDataSource.load(metacard.toJSON(), metacard
-                                    .get("properties").get("title"));
+            for (i = startAt; i <= finishAt; i++) {
 
-                            this.mapViewer.dataSources.add(jsonDataSource);
-                        }
-                    }
-                },
-                createMap : function(mapDivId) {
-                    var viewer;
-                    viewer = new CesiumViewer(mapDivId, {
-                        // Start in Columbus Viewer
-                        // sceneMode : Cesium.SceneMode.COLUMBUS_VIEW,
-                        sceneMode : SceneMode.SCENE3D,
-                        animation : false,
-                        fullscreenButton : false,
-                        timeline : false,
+                //this object contains the metacard and the relevance
+                metacardResult = this.model.get("results").at(i);
+                if (metacardResult) {
+                    jsonDataSource = new GeoJsonDataSource();
 
-                        // Hide the base layer picker for OpenStreetMaps
-                        baseLayerPicker : false,
-                        // Use OpenStreetMaps
-                        imageryProvider : new OpenStreetMapImageryProvider({
-                            url : 'http://tile.openstreetmap.org/'
-                        })
-                    });
-                    return viewer;
-                },
-                createPicker : function(scene, ellipsoid) {
-                    var labels, label, handler, cartesian, cartographic;
-                    labels = new LabelCollection();
-                    label = labels.add();
-                    scene.getPrimitives().add(labels);
+                    // jsonDataSource.load(testGeoJson, 'Test JSON');
+                    metacard = metacardResult.get("metacard");
+                    jsonDataSource.load(metacard.toJSON(), metacard.get("properties").get("title"));
 
-                    // Mouse over the globe to see the cartographic position
-                    handler = new ScreenSpaceEventHandler(scene.getCanvas());
-                    handler.setInputAction(function(movement) {
-                        cartesian = scene.getCamera().controller.pickEllipsoid(
-                                movement.endPosition, ellipsoid);
-                        if (cartesian) {
-                            cartographic = ellipsoid
-                                    .cartesianToCartographic(cartesian);
-                            label.setShow(true);
-                            label.setText('('
-                                    + CesiumMath.toDegrees(
-                                            cartographic.longitude).toFixed(2)
-                                    + ', '
-                                    + CesiumMath.toDegrees(
-                                            cartographic.latitude).toFixed(2)
-                                    + ')');
-                            label.setPosition(cartesian);
-                        } else {
-                            label.setText('');
-                        }
-                    }, ScreenSpaceEventType.MOUSE_MOVE);
+                    this.mapViewer.dataSources.add(jsonDataSource);
+                }
+            }
+        },
+        createMap: function (mapDivId) {
+            var viewer;
+            viewer = new CesiumViewer(mapDivId, {
+                // Start in Columbus Viewer
+                // sceneMode : Cesium.SceneMode.COLUMBUS_VIEW,
+                sceneMode: SceneMode.SCENE3D,
+                animation: false,
+                fullscreenButton: false,
+                timeline: false,
 
-                },
-                addAdditionalLayers : function(imageryLayerCollection) {
-                    // this.addAddtionalLayer(imageryLayerCollection, new
-                    // Cesium.TileMapServiceImageryProvider({
-                    // url: 'http://cesium.agi.com/blackmarble',
-                    // maximumLevel: 8,
-                    // credit: 'Black Marble imagery courtesy NASA Earth
-                    // Observatory'
-                    // }));
-
-                    // dev.virtualearth.net
-
-                    /*
-                     * TODO: install and use proxy for WMS to resolve cross
-                     * domain restrictions
-                     * this._addAddtionalLayer(imageryLayerCollection, new
-                     * Cesium.WebMapServiceImageryProvider({ url:
-                     * 'https://home2.gvs.dev/OGCOverlay/wms', layers : 'gvs',
-                     * parameters : { transparent : 'true', format : 'image/png' }
-                     * }));
-                     * 
-                     */
-                },
-                addAddtionalLayer : function(imageryLayerCollection,
-                        imageryProvider) {
-                    var layer;
-
-                    layer = imageryLayerCollection
-                            .addImageryProvider(imageryProvider);
-
-                    layer.alpha = 0.5;
-                    layer.brightness = 2.0;
-                },
-                flyToLocation : function(geometry) {
-                    var i, destination, flight, extent, cartArray = [];
-
-                    //polygon
-                    if (geometry.get("coordinates").length === 1
-                            && geometry.get("coordinates")[0].length > 1) {
-                        for (i in geometry.get("coordinates")[0]) {
-                            cartArray.push(Cartographic.fromDegrees(geometry
-                                    .get("coordinates")[0][i][0], geometry
-                                    .get("coordinates")[0][i][1], 15000.0));
-                        }
-                        extent = Extent.fromCartographicArray(cartArray);
-                        flight = CameraFlightPath.createAnimationExtent(
-                                this.mapViewer.scene, {
-                                    destination : extent
-                                });
-                    } else {
-                        destination = Cartographic.fromDegrees(geometry
-                                .get("coordinates")[0], geometry
-                                .get("coordinates")[1], 15000.0);
-                        flight = CameraFlightPath.createAnimationCartographic(
-                                this.mapViewer.scene, {
-                                    destination : destination
-                                });
-                    }
-
-                    this.mapViewer.scene.getAnimations().add(flight);
-                }
+                // Hide the base layer picker for OpenStreetMaps
+                baseLayerPicker: false,
+                // Use OpenStreetMaps
+                imageryProvider: new OpenStreetMapImageryProvider({
+                    url: 'http://tile.openstreetmap.org/'
+                })
             });
-<<<<<<< HEAD
-=======
             return viewer;
         },
         createPicker: function (scene, ellipsoid) {
@@ -248,7 +164,6 @@
             this.mapViewer.scene.getAnimations().add(flight);
         }
     });
->>>>>>> 2b4ad8a0
     return MapView;
 
 });